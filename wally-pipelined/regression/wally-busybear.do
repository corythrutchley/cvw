--- conflicted
+++ resolved
@@ -1,40 +1,39 @@
-# wally-pipelined.do 
-#
-# Modification by Oklahoma State University & Harvey Mudd College
-# Use with testbench_busybear 
-# James Stine, 2008; David Harris 2021
-# Go Cowboys!!!!!!
-#
-# Takes 1:10 to run RV64IC tests using gui
-
-# Use this wally-pipelined.do file to run this example.
-# Either bring up ModelSim and type the following at the "ModelSim>" prompt:
-#     do wally-pipelined.do
-# or, to run from a shell, type the following at the shell prompt:
-#     vsim -do wally-pipelined.do -c
-# (omit the "-c" to see the GUI while running from the shell)
-
-onbreak {resume}
-
-# create library
-if [file exists work-busybear] {
-    vdel -all -lib work-busybear
-}
-vlib work-busybear
-
-# compile source files
-# suppress spurious warnngs about 
-# "Extra checking for conflicts with always_comb done at vopt time"
-# because vsim will run vopt
+# wally-pipelined.do 
+#
+# Modification by Oklahoma State University & Harvey Mudd College
+# Use with testbench_busybear 
+# James Stine, 2008; David Harris 2021
+# Go Cowboys!!!!!!
+#
+# Takes 1:10 to run RV64IC tests using gui
+
+# Use this wally-pipelined.do file to run this example.
+# Either bring up ModelSim and type the following at the "ModelSim>" prompt:
+#     do wally-pipelined.do
+# or, to run from a shell, type the following at the shell prompt:
+#     vsim -do wally-pipelined.do -c
+# (omit the "-c" to see the GUI while running from the shell)
+
+onbreak {resume}
+
+# create library
+if [file exists work-busybear] {
+    vdel -all -lib work-busybear
+}
+vlib work-busybear
+
+# compile source files
+# suppress spurious warnngs about 
+# "Extra checking for conflicts with always_comb done at vopt time"
+# because vsim will run vopt
 vlog +incdir+../config/busybear ../testbench/*.sv ../src/*/*.sv -suppress 2583
 
+
+# start and run simulation
+# remove +acc flag for faster sim during regressions if there is no need to access internal signals
+vopt +acc work.testbench_busybear -o workopt 
 
-# start and run simulation
-# remove +acc flag for faster sim during regressions if there is no need to access internal signals
-vopt +acc work.testbench_busybear -o workopt 
-<<<<<<< HEAD
-vsim workopt
-
+vsim workopt -suppress 8852,12070
 # load the branch predictors with known data. The value of the data is not important for function, but
 # is important for perventing pessimistic x propagation.
 mem load -infile twoBitPredictor.txt -format bin testbench/dut/hart/ifu/bpred/DirPredictor/memory/memory
@@ -42,13 +41,6 @@
     0 {mem load -infile ../config/rv64ic/BTBPredictor.txt -format bin testbench/dut/hart/ifu/bpred/TargetPredictor/memory/memory}
     1 {mem load -infile ../config/$1/BTBPredictor.txt -format bin testbench/dut/hart/ifu/bpred/TargetPredictor/memory/memory}
 }
-
-=======
-vsim workopt -suppress 8852,12070
-# load the branch predictors with known data. The value of the data is not important for function, but
-# is important for perventing pessimistic x propagation.
-mem load -infile twoBitPredictor.txt -format bin /testbench_busybear/dut/hart/ifu/bpred/DirPredictor/memory/memory
-mem load -infile BTBPredictor.txt -format bin /testbench_busybear/dut/hart/ifu/bpred/TargetPredictor/memory/memory
 
 mem load -startaddress 0 -endaddress 2047 -filltype value -fillradix hex -filldata 0 /testbench_busybear/dut/uncore/bootdtim/RAM
 mem load -startaddress 512 -i "/courses/e190ax/busybear_boot/bootmem.txt" -format hex /testbench_busybear/dut/uncore/bootdtim/RAM
@@ -58,32 +50,32 @@
 mem load -startaddress 268435456 -i "/courses/e190ax/busybear_boot/ram.txt" -format hex /testbench_busybear/dut/uncore/dtim/RAM
 mem load -startaddress 268435456 -endaddress 285212671 -filltype value -fillradix hex -filldata 0 /testbench_busybear/dut/imem/RAM
 mem load -startaddress 268435456 -i "/courses/e190ax/busybear_boot/ram.txt" -format hex /testbench_busybear/dut/imem/RAM
->>>>>>> d3bf36b1
 
-view wave
-
--- display input and output signals as hexidecimal values
-# Diplays All Signals recursively
-add wave /testbench_busybear/clk
-add wave /testbench_busybear/reset
-add wave -divider
+
+view wave
+
+-- display input and output signals as hexidecimal values
+# Diplays All Signals recursively
+add wave /testbench_busybear/clk
+add wave /testbench_busybear/reset
+add wave -divider
 add wave -hex /testbench_busybear/PCtext
 add wave -hex /testbench_busybear/pcExpected
-add wave -hex /testbench_busybear/dut/hart/ifu/PCF
-add wave -hex /testbench_busybear/dut/hart/ifu/InstrF
-add wave -hex /testbench_busybear/dut/InstrF
+add wave -hex /testbench_busybear/dut/hart/ifu/PCF
+add wave -hex /testbench_busybear/dut/hart/ifu/InstrF
+add wave -hex /testbench_busybear/dut/InstrF
 add wave /testbench_busybear/CheckInstrF
 add wave /testbench_busybear/lastCheckInstrF
 add wave /testbench_busybear/speculative
 add wave /testbench_busybear/lastPC2
-add wave -divider
-add wave -divider
+add wave -divider
+add wave -divider
 add wave /testbench_busybear/dut/uncore/HSELBootTim
 add wave /testbench_busybear/dut/uncore/HSELTim
 add wave /testbench_busybear/dut/uncore/HREADTim
 add wave /testbench_busybear/dut/uncore/dtim/HREADTim0
 add wave /testbench_busybear/dut/uncore/HREADYTim
-add wave -divider
+add wave -divider
 add wave /testbench_busybear/dut/uncore/HREADBootTim
 add wave /testbench_busybear/dut/uncore/bootdtim/HREADTim0
 add wave /testbench_busybear/dut/uncore/HREADYBootTim
@@ -97,8 +89,8 @@
 #add wave -hex /testbench_busybear/dut/hart/priv/csr/MIE_REG
 #add wave -hex /testbench_busybear/dut/hart/priv/csr/MIDELEG_REG
 #add wave -hex /testbench_busybear/dut/hart/priv/csr/MEDELEG_REG
-add wave -divider
-# registers!
+add wave -divider
+# registers!
 add wave -hex /testbench_busybear/regExpected
 add wave -hex /testbench_busybear/regNumExpected
 add wave -hex /testbench_busybear/HWRITE
@@ -138,49 +130,49 @@
 add wave -hex /testbench_busybear/dut/hart/ieu/dp/regf/rf[29]
 add wave -hex /testbench_busybear/dut/hart/ieu/dp/regf/rf[30]
 add wave -hex /testbench_busybear/dut/hart/ieu/dp/regf/rf[31]
-add wave /testbench_busybear/InstrFName
-add wave -hex /testbench_busybear/dut/hart/ifu/PCD
-#add wave -hex /testbench_busybear/dut/hart/ifu/InstrD
-add wave /testbench_busybear/InstrDName
-#add wave -divider
-add wave -hex /testbench_busybear/dut/hart/ifu/PCE
-##add wave -hex /testbench_busybear/dut/hart/ifu/InstrE
-add wave /testbench_busybear/InstrEName
-#add wave -hex /testbench_busybear/dut/hart/ieu/dp/SrcAE
-#add wave -hex /testbench_busybear/dut/hart/ieu/dp/SrcBE
-add wave -hex /testbench_busybear/dut/hart/ieu/dp/ALUResultE
-#add wave /testbench_busybear/dut/hart/ieu/dp/PCSrcE
-#add wave -divider
-add wave -hex /testbench_busybear/dut/hart/ifu/PCM
-##add wave -hex /testbench_busybear/dut/hart/ifu/InstrM
-add wave /testbench_busybear/InstrMName
-#add wave /testbench_busybear/dut/hart/dmem/dtim/memwrite
-#add wave -hex /testbench_busybear/dut/hart/dmem/AdrM
-#add wave -hex /testbench_busybear/dut/hart/dmem/WriteDataM
-#add wave -divider
-add wave -hex /testbench_busybear/dut/hart/ifu/PCW
-##add wave -hex /testbench_busybear/dut/hart/ifu/InstrW
-add wave /testbench_busybear/InstrWName
-#add wave /testbench_busybear/dut/hart/ieu/dp/RegWriteW
-#add wave -hex /testbench_busybear/dut/hart/ieu/dp/ResultW
-#add wave -hex /testbench_busybear/dut/hart/ieu/dp/RdW
-#add wave -divider
-##add ww
-add wave -hex -r /testbench_busybear/*
-#
-#-- Set Wave Output Items 
-#TreeUpdate [SetDefaultTree]
-#WaveRestoreZoom {0 ps} {100 ps}
-#configure wave -namecolwidth 250
-#configure wave -valuecolwidth 120
-#configure wave -justifyvalue left
-#configure wave -signalnamewidth 0
-#configure wave -snapdistance 10
-#configure wave -datasetprefix 0
-#configure wave -rowmargin 4
-#configure wave -childrowmargin 2
-#set DefaultRadix hexadecimal
-#
-#-- Run the Simulation 
-run -all
-##quit
+add wave /testbench_busybear/InstrFName
+add wave -hex /testbench_busybear/dut/hart/ifu/PCD
+#add wave -hex /testbench_busybear/dut/hart/ifu/InstrD
+add wave /testbench_busybear/InstrDName
+#add wave -divider
+add wave -hex /testbench_busybear/dut/hart/ifu/PCE
+##add wave -hex /testbench_busybear/dut/hart/ifu/InstrE
+add wave /testbench_busybear/InstrEName
+#add wave -hex /testbench_busybear/dut/hart/ieu/dp/SrcAE
+#add wave -hex /testbench_busybear/dut/hart/ieu/dp/SrcBE
+add wave -hex /testbench_busybear/dut/hart/ieu/dp/ALUResultE
+#add wave /testbench_busybear/dut/hart/ieu/dp/PCSrcE
+#add wave -divider
+add wave -hex /testbench_busybear/dut/hart/ifu/PCM
+##add wave -hex /testbench_busybear/dut/hart/ifu/InstrM
+add wave /testbench_busybear/InstrMName
+#add wave /testbench_busybear/dut/hart/dmem/dtim/memwrite
+#add wave -hex /testbench_busybear/dut/hart/dmem/AdrM
+#add wave -hex /testbench_busybear/dut/hart/dmem/WriteDataM
+#add wave -divider
+add wave -hex /testbench_busybear/dut/hart/ifu/PCW
+##add wave -hex /testbench_busybear/dut/hart/ifu/InstrW
+add wave /testbench_busybear/InstrWName
+#add wave /testbench_busybear/dut/hart/ieu/dp/RegWriteW
+#add wave -hex /testbench_busybear/dut/hart/ieu/dp/ResultW
+#add wave -hex /testbench_busybear/dut/hart/ieu/dp/RdW
+#add wave -divider
+##add ww
+add wave -hex -r /testbench_busybear/*
+#
+#-- Set Wave Output Items 
+#TreeUpdate [SetDefaultTree]
+#WaveRestoreZoom {0 ps} {100 ps}
+#configure wave -namecolwidth 250
+#configure wave -valuecolwidth 120
+#configure wave -justifyvalue left
+#configure wave -signalnamewidth 0
+#configure wave -snapdistance 10
+#configure wave -datasetprefix 0
+#configure wave -rowmargin 4
+#configure wave -childrowmargin 2
+#set DefaultRadix hexadecimal
+#
+#-- Run the Simulation 
+run -all
+##quit