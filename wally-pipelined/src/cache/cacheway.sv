--- conflicted
+++ resolved
@@ -54,13 +54,8 @@
   logic [TAGLEN-1:0] 		      ReadTag;
   logic 			      Valid;
   logic 			      Dirty;
-<<<<<<< HEAD
   logic 			      SelectedWay;
-  
-=======
-  logic             SelectedWay; // dh: *** do ways need to have more than 1 bit?
 
->>>>>>> 886e8125
   genvar 			      words;
 
   generate
