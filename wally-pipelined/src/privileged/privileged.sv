--- conflicted
+++ resolved
@@ -144,51 +144,14 @@
   ///////////////////////////////////////////
   // decode privileged instructions
   ///////////////////////////////////////////
-<<<<<<< HEAD
-  //privdec pmd(.InstrM(InstrM[31:20]),.*);
-  privdec pmd(.InstrM(InstrM[31:20]), 
-              .PrivilegedM, .IllegalIEUInstrFaultM, .IllegalCSRAccessM, .IllegalFPUInstrM, .TrappedSRETM,
-              .PrivilegeModeW, .STATUS_TSR, .IllegalInstrFaultM, 
-              .uretM, .sretM, .mretM, .ecallM, .ebreakM, .wfiM, .sfencevmaM);
-=======
 
   privdec pmd(.InstrM(InstrM[31:20]), .*);
->>>>>>> 3aad1137
 
   ///////////////////////////////////////////
   // Control and Status Registers
   ///////////////////////////////////////////
-<<<<<<< HEAD
-  //csr csr(.*);
-  csr csr(.clk, .reset,
-          .FlushE, .FlushM, .FlushW,
-          .StallE, .StallM, .StallW,
-          .InstrM, .PCM, .SrcAM,
-          .CSRReadM, .CSRWriteM, .TrapM, .MTrapM, .STrapM, .UTrapM, .mretM, .sretM, .uretM,
-          .TimerIntM, .ExtIntM, .SwIntM,
-          .MTIME_CLINT, .MTIMECMP_CLINT,
-          .InstrValidM, .FRegWriteM, .LoadStallD,
-          .BPPredDirWrongM, .BTBPredPCWrongM, .RASPredPCWrongM, 
-          .BPPredClassNonCFIWrongM, .InstrClassM, .DCacheMiss, .DCacheAccess,
-          .NextPrivilegeModeM, .PrivilegeModeW,
-          .CauseM, .NextFaultMtvalM, .STATUS_MPP,
-          .STATUS_SPP, .STATUS_TSR,
-          .MEPC_REGW, .SEPC_REGW, .UEPC_REGW, .UTVEC_REGW, .STVEC_REGW, .MTVEC_REGW,
-          .MEDELEG_REGW, .MIDELEG_REGW, .SEDELEG_REGW, .SIDELEG_REGW, 
-          .SATP_REGW,
-          .MIP_REGW, .MIE_REGW, .SIP_REGW, .SIE_REGW,
-          .STATUS_MIE, .STATUS_SIE,
-          .STATUS_MXR, .STATUS_SUM, .STATUS_MPRV, .STATUS_TW,
-          .PMPCFG_ARRAY_REGW,
-          .PMPADDR_ARRAY_REGW,
-          .SetFflagsM,
-          .FRM_REGW, 
-          .CSRReadValW,
-          .IllegalCSRAccessM);
-=======
 
   csr csr(.*);
->>>>>>> 3aad1137
 
   ///////////////////////////////////////////
   // Extract exceptions by name and handle them 
@@ -225,31 +188,7 @@
   flopenrc #(4) faultregM(clk, reset, FlushM, ~StallM,
                   {IllegalIEUInstrFaultE, InstrPageFaultE, InstrAccessFaultE, IllegalFPUInstrE},
                   {IllegalIEUInstrFaultM, InstrPageFaultM, InstrAccessFaultM, IllegalFPUInstrM});
-<<<<<<< HEAD
-  // *** it should be possible to combine some of these faults earlier to reduce module boundary crossings and save flops dh 5 july 2021
-  //trap trap(.*);
-  trap trap(.clk, .reset,
-            .InstrMisalignedFaultM, .InstrAccessFaultM, .IllegalInstrFaultM,
-            .BreakpointFaultM, .LoadMisalignedFaultM, .StoreMisalignedFaultM,
-            .LoadAccessFaultM, .StoreAccessFaultM, .EcallFaultM, .InstrPageFaultM,
-            .LoadPageFaultM, .StorePageFaultM,
-            .mretM, .sretM, .uretM,
-            .PrivilegeModeW, .NextPrivilegeModeM,
-            .MEPC_REGW, .SEPC_REGW, .UEPC_REGW, .UTVEC_REGW, .STVEC_REGW, .MTVEC_REGW,
-            .MIP_REGW, .MIE_REGW, .SIP_REGW, .SIE_REGW,
-            .STATUS_MIE, .STATUS_SIE,
-            .PCM,
-            .InstrMisalignedAdrM, .MemAdrM, 
-            .InstrM,
-            .InstrValidM, .CommittedM,
-            .TrapM, .MTrapM, .STrapM, .UTrapM, .RetM,
-            .InterruptM,
-            .ExceptionM,
-            .PendingInterruptM,
-            .PrivilegedNextPCM, .CauseM, .NextFaultMtvalM);
-=======
   // *** it should be possible to compbine some of these faults earlier to reduce module boundary crossings and save flops dh 5 july 2021
->>>>>>> 3aad1137
 
   trap trap(.*);
 
@@ -257,3 +196,6 @@
 
 
 
+
+
+
