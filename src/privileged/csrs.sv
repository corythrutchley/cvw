--- conflicted
+++ resolved
@@ -90,11 +90,7 @@
   assign WriteSTVALM      = STrapM | (CSRSWriteM & (CSRAdrM == STVAL));
   if(P.XLEN == 64) begin
     logic LegalSatpModeM;
-<<<<<<< HEAD
-    assign LegalSatpModeM = P.VIRTMEM_SUPPORTED & (CSRWriteValM[63:60] == 0 | CSRWriteValM[63:60] == 8 | CSRWriteValM[63:60] == 9); // supports SV39 and 48
-=======
     assign LegalSatpModeM = P.VIRTMEM_SUPPORTED & (CSRWriteValM[63:60] == 0 | CSRWriteValM[63:60] == P.SV39 | CSRWriteValM[63:60] == P.SV48); // supports SV39 and 48
->>>>>>> 1029a306
     assign WriteSATPM     = CSRSWriteM & (CSRAdrM == SATP) & (PrivilegeModeW == P.M_MODE | ~STATUS_TVM) & LegalSatpModeM;
   end else  // RV32
     assign WriteSATPM     = CSRSWriteM & (CSRAdrM == SATP) & (PrivilegeModeW == P.M_MODE | ~STATUS_TVM) & P.VIRTMEM_SUPPORTED;
