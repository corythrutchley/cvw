///////////////////////////////////////////
// uart.sv
//
// Written: David_Harris@hmc.edu 21 January 2021
// Modified: 
//
// Purpose: Universial Asynchronous Receiver/ Transmitter with FIFOs
//          Emulates interface of Texas Instruments PC16550D
//          https://media.digikey.com/pdf/Data%20Sheets/Texas%20Instruments%20PDFs/PC16550D.pdf
//          Compatible with UART in Imperas Virtio model
//
//  Compatible with most of PC16550D with the following known exceptions:
//   Generates 2 rather than 1.5 stop bits when 5-bit word length is slected and LCR[2] = 1
//   Timeout not yet implemented
// 
// Documentation: RISC-V System on Chip Design Chapter 15
//
// A component of the CORE-V-WALLY configurable RISC-V project.
// 
// Copyright (C) 2021-23 Harvey Mudd College & Oklahoma State University
//
// SPDX-License-Identifier: Apache-2.0 WITH SHL-2.1
//
// Licensed under the Solderpad Hardware License v 2.1 (the “License”); you may not use this file 
// except in compliance with the License, or, at your option, the Apache License version 2.0. You 
// may obtain a copy of the License at
//
// https://solderpad.org/licenses/SHL-2.1/
//
// Unless required by applicable law or agreed to in writing, any work distributed under the 
// License is distributed on an “AS IS” BASIS, WITHOUT WARRANTIES OR CONDITIONS OF ANY KIND, 
// either express or implied. See the License for the specific language governing permissions 
// and limitations under the License.
////////////////////////////////////////////////////////////////////////////////////////////////

/* verilator lint_off UNOPTFLAT */

module uartPC16550D #(parameter UART_PRESCALE) (
  // Processor Interface
  input  logic       PCLK, PRESETn,                  // UART clock and active low reset
  input  logic [2:0] A,                              // address input (8 registers)
  input  logic [7:0] Din,                            // 8-bit WriteData
  output logic [7:0] Dout,                           // 8-bit ReadData
  input  logic       MEMRb, MEMWb,                   // Active low memory read/write
  output logic       INTR, TXRDYb, RXRDYb,           // interrupt and ready lines
  // Clocks
  output logic       BAUDOUTb,                       // active low baud clock
  input logic        RCLK,                           // usually BAUDOUTb tied to RCLK externally
  // E1A Driver
  input  logic       SIN, DSRb, DCDb, CTSb, RIb,     // UART external serial and flow-control inputs
  output logic       SOUT, RTSb, DTRb, OUT1b, OUT2b  // UART external serial and flow-control outputs
);

  // transmit and receive states 
  typedef enum logic [1:0] {UART_IDLE, UART_ACTIVE, UART_DONE, UART_BREAK} statetype;

  // Registers
  logic [10:0] RBR;
  logic [7:0]  FCR, LCR, LSR, SCR, DLL, DLM;
  logic [3:0]  IER, MSR;
  logic [4:0]  MCR;

  // Syncrhonized and delayed UART signals
  logic        SINd, DSRbd, DCDbd, CTSbd, RIbd;
  logic        SINsync, DSRbsync, DCDbsync, CTSbsync, RIbsync;
  logic        DSRb2, DCDb2, CTSb2, RIb2;
  logic        SOUTbit;

  // Control signals
  logic        loop; // loopback mode
  logic        DLAB; // Divisor Latch Access Bit (LCR bit 7)

  // Baud and rx/tx timing
  logic                         baudpulse, txbaudpulse, rxbaudpulse; // high one system clk cycle each baud/16 period
  logic [16+UART_PRESCALE-1:0]  baudcount;
  logic [3:0]                   rxoversampledcnt, txoversampledcnt;  // count oversampled-by-16
  logic [3:0]                   rxbitsreceived, txbitssent;
  statetype rxstate, txstate;

  // shift registrs and FIFOs
  logic [9:0]                   rxshiftreg;
  logic [10:0]                  rxfifo[15:0];
  logic [7:0]                   txfifo[15:0];
  logic [4:0]                   rxfifotailunwrapped;
  logic [3:0]                   rxfifohead, rxfifotail, txfifohead, txfifotail, rxfifotriggerlevel;
  logic [3:0]                   rxfifoentries, txfifoentries;
  logic [3:0]                   rxbitsexpected, txbitsexpected;

  // receive data
  logic [10:0]                  RXBR;
  logic [9:0]                   rxtimeoutcnt;
  logic                         rxcentered;
  logic                         rxparity, rxparitybit, rxstopbit;
  logic                         rxparityerr, rxoverrunerr, rxframingerr, rxbreak, rxfifohaserr;
  logic                         rxdataready;
  logic                         rxfifoempty, rxfifotriggered, rxfifotimeout;
  logic                         rxfifodmaready;
  logic [8:0]                   rxdata9;
  logic [7:0]                   rxdata;
  logic [15:0]                  RXerrbit, rxfullbit;
  logic [31:0]                  rxfullbitunwrapped;

  // transmit data
  logic [7:0]                   TXHR, nexttxdata;
  logic [11:0]                  txdata, txsr;
  logic                         txnextbit, txhrfull, txsrfull;
  logic                         txparity;
  logic                         txfifoempty, txfifofull, txfifodmaready;

  // control signals
  logic                         fifoenabled, fifodmamodesel, evenparitysel;

  // interrupts
  logic                         RXerr, RXerrIP, squashRXerrIP, prevSquashRXerrIP, setSquashRXerrIP, resetSquashRXerrIP;
  logic                         THRE, THRE_IP, squashTHRE_IP, prevSquashTHRE_IP, setSquashTHRE_IP, resetSquashTHRE_IP;
  logic                         rxdataavailintr, modemstatusintr, intrpending;
  logic [2:0]                   intrID;

  logic                         baudpulseComb;
  logic                         HeadPointerLastMove;

  ///////////////////////////////////////////
  // Input synchronization: 2-stage synchronizer
  ///////////////////////////////////////////
  
  always_ff @(posedge PCLK) begin
    {SINd, DSRbd, DCDbd, CTSbd, RIbd} <= #1 {SIN, DSRb, DCDb, CTSb, RIb};
    {SINsync, DSRbsync, DCDbsync, CTSbsync, RIbsync} <= #1 loop ? {SOUTbit, ~MCR[0], ~MCR[3], ~MCR[1], ~MCR[2]} : 
                            {SINd, DSRbd, DCDbd, CTSbd, RIbd}; // syncrhonized signals, handle loopback testing
    {DSRb2, DCDb2, CTSb2, RIb2} <= #1 {DSRbsync, DCDbsync, CTSbsync, RIbsync}; // for detecting state changes
  end

  ///////////////////////////////////////////
  // Register interface (Table 1, note some are read only and some write only)
  ///////////////////////////////////////////
  
  always_ff @(posedge PCLK, negedge PRESETn) 
    if (~PRESETn) begin // Table 3 Reset Configuration
      IER <= #1 4'b0;
      FCR <= #1 8'b0;
      LCR <= #1 8'b11; // spec says to reset to 0, but FPGA needs to reset to 8 data bits
      MCR <= #1 5'b0;
      LSR <= #1 8'b01100000;
      MSR <= #1 4'b0;
      DLL <= #1 8'd1; // this cannot be zero with DLM also zer0.
      DLM <= #1 8'b0;
      SCR <= #1 8'b0; // not strictly necessary to reset
    end else begin
      if (~MEMWb) begin
        /* verilator lint_off CASEINCOMPLETE */
        case (A)
          3'b000: if (DLAB) DLL <= #1 Din; // else TXHR <= #1 Din; // TX handled in TX register/FIFO section
          3'b001: if (DLAB) DLM <= #1 Din; else IER <= #1 Din[3:0];
          3'b010: FCR <= #1 {Din[7:6], 2'b0, Din[3], 2'b0, Din[0]}; // Write only FIFO Control Register; 4:5 reserved and 2:1 self-clearing
          3'b011: LCR <= #1 Din;
          3'b100: MCR <= #1 Din[4:0];
          3'b111: SCR <= #1 Din;
        endcase
        /* verilator lint_on CASEINCOMPLETE */
      end

      // Line Status Register (8.6.3)
      // Ben 6/9/21 I don't like how this is a register. A lot of the individual bits have clocked components, so this just adds unecessary delay.
      if (~MEMWb & (A == 3'b101))
        LSR[6:1] <= #1 Din[6:1]; // recommended only for test, see 8.6.3
      else begin
        LSR[0]   <= #1 rxdataready; // Data ready
        LSR[1]   <= #1 (LSR[1] | RXBR[10]) & ~squashRXerrIP;; // overrun error
        LSR[2]   <= #1 (LSR[2] | RXBR[9]) & ~squashRXerrIP; // parity error
        LSR[3]   <= #1 (LSR[3] | RXBR[8]) & ~squashRXerrIP; // framing error
        LSR[4]   <= #1 (LSR[4] | rxbreak) & ~squashRXerrIP; // break indicator
        LSR[5]   <= #1 THRE; // THRE
        LSR[6]   <= #1 ~txsrfull & THRE; //  TEMT
        if (rxfifohaserr) LSR[7] <= #1 1; // any bits in FIFO have error
      end

      // Modem Status Register (8.6.8)
      if (~MEMWb & (A == 3'b110))
        MSR <= #1 Din[3:0];
      else if (~MEMRb & (A == 3'b110)) 
        MSR <= #1 4'b0; // Reading MSR clears the flags in MSR bits 3:0
      else begin
        MSR[0] <= #1 MSR[0] | CTSb2 ^ CTSbsync; // Delta Clear to Send
        MSR[1] <= #1 MSR[1] | DSRb2 ^ DSRbsync; // Delta Data Set Ready
        MSR[2] <= #1 MSR[2] | (~RIb2 & RIbsync); // Trailing Edge of Ring Indicator
        MSR[3] <= #1 MSR[3] | DCDb2 ^ DCDbsync; // Delta Data Carrier Detect
      end
    end
  always_comb
    if (~MEMRb)
      case (A)
        3'b000: if (DLAB) Dout = DLL; else Dout = RBR[7:0];
        3'b001: if (DLAB) Dout = DLM; else Dout = {4'b0, IER[3:0]};
        3'b010: Dout = {{2{fifoenabled}}, 2'b00, intrID[2:0], ~intrpending}; // Read only Interupt Ident Register
        3'b011: Dout = LCR;
        3'b100: Dout = {3'b000, MCR};
        3'b101: Dout = LSR;
        // 3'b110: Dout = {~CTSbsync, ~DSRbsync, ~RIbsync, ~DCDbsync, MSR[3:0]}; 
        3'b110: Dout = {~DCDbsync, ~RIbsync, ~DSRbsync, ~CTSbsync, MSR[3:0]};
        3'b111: Dout = SCR;      
      endcase
    else Dout = 8'b0;

  ///////////////////////////////////////////
  // Baud rate generator
  // consider switching to same fixed-frequency reference clock used for TIME register
  // prescale by factor of 2^UART_PRESCALE to allow for high-frequency reference clock
  // Unlike PC16550D, this unit is hardwired with same rx and tx baud clock
  // For example, with PCLK = 320 MHz, UART_PRESCALE = 5, DLM = 0, DLL = 65, 
  // 320 MHz system clock is divided by 65 x 2^5.  The UART clock 16x oversamples
  // the data, so the baud rate is 320x10^6 / (65 x 2^5 x 16) = 9615 Hz, which is
  // close enough to 9600 baud to stay synchronized over the duration of one character.
  ///////////////////////////////////////////
<<<<<<< HEAD
=======
  // Ross Thompson: Found a bug.  If the baud rate dividers DLM, and DLL are reloaded
  // the baudcount is not reset to  {DLM, DLL, UART_PRESCALE}
  
>>>>>>> 8dbbf920
  always_ff @(posedge PCLK, negedge PRESETn) 
    if (~PRESETn) begin
      baudcount <= #1 1;
      baudpulse <= #1 0;
    end else if (~MEMWb & DLAB & (A == 3'b0 | A == 3'b1)) begin
      baudcount <= #1 1;
    end else begin
      // the baudpulse is too long by 2 clock cycles.
      // This is cause baudpulse is registered adding 1 cycle and
      // baudcount is reset when baudcount equals the threshold {DLM, DLL, UART_PRESCALE}
      // rather than 1 less than that value.  Alternatively the reset value could be 1 rather 
      // than 0.
      baudpulse <= #1 baudpulseComb;
      baudcount <= #1 baudpulseComb ? 1 :  baudcount +1;
    end

  assign baudpulseComb = (baudcount == {DLM, DLL, {(UART_PRESCALE){1'b0}}});
  
  assign txbaudpulse = baudpulse;
  assign BAUDOUTb = ~baudpulse;
  assign rxbaudpulse = ~RCLK; // usually BAUDOUTb tied to RCLK externally

  ///////////////////////////////////////////
  // receive timing and control
  ///////////////////////////////////////////
  
  always_ff @(posedge PCLK, negedge PRESETn)
    if (~PRESETn) begin
      rxoversampledcnt   <= #1 0;
      rxstate            <= #1 UART_IDLE;
      rxbitsreceived     <= #1 0;
      rxtimeoutcnt       <= #1 0;
    end else begin
      if (rxstate == UART_IDLE & ~SINsync) begin // got start bit
        rxstate          <= #1 UART_ACTIVE;
        rxoversampledcnt <= #1 0;
        rxbitsreceived   <= #1 0;
        if (~rxfifotimeout) rxtimeoutcnt <= #1 0; // reset timeout when new character is arriving. Jacob Pease: Only if the timeout was not already reached. p.16 PC16550D.pdf
      end else if (rxbaudpulse & (rxstate == UART_ACTIVE)) begin
        rxoversampledcnt <= #1 rxoversampledcnt + 1;  // 16x oversampled counter
        if (rxcentered) rxbitsreceived <= #1 rxbitsreceived + 1;
        if (rxbitsreceived == rxbitsexpected) rxstate <= #1 UART_DONE; // pulse rxdone for a cycle
      end else if (rxstate == UART_DONE | rxstate == UART_BREAK) begin
        if (rxbreak & ~SINsync) rxstate <= #1 UART_BREAK;
        else rxstate <= #1 UART_IDLE;
      end
      // timeout counting
      if (~MEMRb & A == 3'b000 & ~DLAB) rxtimeoutcnt <= #1 0; // reset timeout on read
      else if (fifoenabled & ~rxfifoempty & rxbaudpulse & ~rxfifotimeout) rxtimeoutcnt <= #1 rxtimeoutcnt+1; // may not be right
    end

<<<<<<< HEAD
  assign rxcentered = rxbaudpulse & (rxoversampledcnt == 4'b1000);     // implies rxstate = UART_ACTIVE      
=======
  // ***explain why
  if(QEMU) assign rxcentered = rxbaudpulse & (rxoversampledcnt[1:0] == 2'b10);  // implies rxstate = UART_ACTIVE
  else     assign rxcentered = rxbaudpulse & (rxoversampledcnt == 4'b1000);     // implies rxstate = UART_ACTIVE      
>>>>>>> 8dbbf920
 
  assign rxbitsexpected = 4'd1 + (4'd5 + {2'b00, LCR[1:0]}) + {3'b000, LCR[3]} + 4'd1; // start bit + data bits + (parity bit) + stop bit 
  
  ///////////////////////////////////////////
  // receive shift register, buffer register, FIFO
  ///////////////////////////////////////////
  
  always_ff @(posedge PCLK, negedge PRESETn)
    if (~PRESETn) rxshiftreg <= #1 10'b0000000001; // initialize so that there is a valid stop bit
    else if (rxcentered) rxshiftreg <= #1 {rxshiftreg[8:0], SINsync}; // capture bit
  assign rxparitybit = rxshiftreg[1]; // parity, if it exists, in bit 1 when all done
  assign rxstopbit = rxshiftreg[0];
  always_comb
    case(LCR[1:0]) // check how many bits used.  Grab all bits including possible parity
      2'b00: rxdata9 = {3'b0, rxshiftreg[1], rxshiftreg[2], rxshiftreg[3], rxshiftreg[4], rxshiftreg[5], rxshiftreg[6]}; // 5-bit character
      2'b01: rxdata9 = {2'b0, rxshiftreg[1], rxshiftreg[2], rxshiftreg[3], rxshiftreg[4], rxshiftreg[5], rxshiftreg[6], rxshiftreg[7]}; // 6-bit 
      2'b10: rxdata9 = {1'b0, rxshiftreg[1], rxshiftreg[2], rxshiftreg[3], rxshiftreg[4], rxshiftreg[5], rxshiftreg[6], rxshiftreg[7], rxshiftreg[8]}; // 7-bit
      2'b11: rxdata9 = {      rxshiftreg[1], rxshiftreg[2], rxshiftreg[3], rxshiftreg[4], rxshiftreg[5], rxshiftreg[6], rxshiftreg[7], rxshiftreg[8], rxshiftreg[9]}; // 8-bit
    endcase
  assign rxdata = LCR[3] ? rxdata9[7:0] : rxdata9[8:1]; // discard parity bit

  // ERROR CONDITIONS
<<<<<<< HEAD
  assign rxparity = ^rxdata;
  assign rxparityerr = (rxparity ^ rxparitybit ^ ~evenparitysel) & LCR[3]; // Check even/odd parity
=======
  assign rxparity     = ^rxdata;
  assign rxparityerr  = (rxparity ^ rxparitybit ^ ~evenparitysel) & LCR[3]; // Check even/odd parity (*** check if LCR needs to be inverted)
>>>>>>> 8dbbf920
  assign rxoverrunerr = fifoenabled ? (rxfifoentries == 15) : rxdataready; // overrun if FIFO or receive buffer register full 
  assign rxframingerr = ~rxstopbit; // framing error if no stop bit
  assign rxbreak      = rxframingerr & (rxdata9 == 9'b0); // break when 0 for start + data + parity + stop time

  // receive FIFO and register
  always_ff @(posedge PCLK)
    if (~PRESETn) begin
      rxfifohead <= #1 0; rxfifotail <= #1 0; rxdataready <= #1 0; RXBR <= #1 0;
    end else begin
      if (~MEMWb & (A == 3'b010) & Din[1]) begin
        rxfifohead <= #1 0; rxfifotail <= #1 0; rxdataready <= #1 0;
      end else if (rxstate == UART_DONE) begin
        RXBR <= #1 {rxoverrunerr, rxparityerr, rxframingerr, rxdata}; // load recevive buffer register
        if (rxoverrunerr) $warning("UART RX Overrun Err\n");
        if (rxparityerr)  $warning("UART RX Parity Err\n");
        if (rxframingerr) $warning("UART RX Framing Err\n");
        if (fifoenabled) begin
          rxfifo[rxfifohead] <= #1 {rxoverrunerr, rxparityerr, rxframingerr, rxdata};
          rxfifohead <= #1 rxfifohead + 1;
        end
        rxdataready <= #1 1;
      end else if (~MEMRb & A == 3'b000 & ~DLAB) begin // reading RBR updates ready / pops fifo 
        if (fifoenabled) begin
          if (~rxfifoempty) rxfifotail <= #1 rxfifotail + 1;
          // if (rxfifoempty) rxdataready <= #1 0;
          if (rxfifoentries == 1) rxdataready <= #1 0; // When reading the last entry, data ready becomes zero
        end else begin
          rxdataready <= #1 0;
          RXBR <= #1 {1'b0, RXBR[9:0]}; // Ben 31 March 2022: I added this so that rxoverrunerr permanently goes away upon reading RBR (when not in FIFO mode)
        end
      end else if (~MEMWb & A == 3'b010)  // writes to FIFO Control Register
        if (Din[1] | ~Din[0]) begin // rx FIFO reset or FIFO disable clears FIFO contents
          rxfifohead <= #1 0; rxfifotail <= #1 0;
        end
    end

  assign rxfifoempty = (rxfifohead == rxfifotail);
  // verilator lint_off WIDTH
  assign rxfifoentries = (rxfifohead >= rxfifotail) ? (rxfifohead-rxfifotail) : 
                         (rxfifohead + 16 - rxfifotail);
  // verilator lint_on WIDTH
  assign rxfifotriggered = rxfifoentries >= rxfifotriggerlevel;
  assign rxfifotimeout = rxtimeoutcnt == {rxbitsexpected, 6'b0}; // time out after 4 character periods; probably not right yet
  //assign rxfifotimeout = 0; // disabled pending fix

  // detect any errors in rx fifo
  // although rxfullbit looks like a combinational loop, in one bit rxfifotail == i and breaks the loop
  // tail is normally higher than head, but might wrap around.  unwrapped variable adds 16 to eliminate wrapping
  assign rxfifotailunwrapped = rxfifotail < rxfifohead ? {1'b1, rxfifotail} : {1'b0, rxfifotail};
  genvar i;
  for (i=0; i<32; i++) begin:rxfull
    if (i == 0) assign rxfullbitunwrapped[i] = (rxfifohead==0) & (rxfifotail != 0);
    else        assign rxfullbitunwrapped[i] = ({1'b0,rxfifohead}==i | rxfullbitunwrapped[i-1]) & (rxfifotailunwrapped != i);
  end
  for (i=0; i<16; i++) begin:rx
    assign RXerrbit[i]  = |rxfifo[i][10:8]; // are any of the error conditions set?
    assign rxfullbit[i] = rxfullbitunwrapped[i] | rxfullbitunwrapped[i+16];
  /*      if (i > 0)
      assign rxfullbit[i] = ((rxfifohead==i) | rxfullbit[i-1]) & (rxfifotail != i);
      else
      assign rxfullbit[0] = ((rxfifohead==i) | rxfullbit[15]) & (rxfifotail != i);*/
  end
  assign rxfifohaserr   = |(RXerrbit & rxfullbit);

  // receive buffer register and ready bit
  always_ff @(posedge PCLK, negedge PRESETn) // track rxrdy for DMA mode (FCR3 = FCR0 = 1)
    if (~PRESETn) rxfifodmaready <= #1 0;
    else if (rxfifotriggered | rxfifotimeout) rxfifodmaready <= #1 1;
    else if (rxfifoempty) rxfifodmaready <= #1 0;

  always_comb
    if (fifoenabled) begin
      if (rxfifoempty) RBR = 11'b0;
      else             RBR = rxfifo[rxfifotail];
      if (fifodmamodesel) RXRDYb = ~rxfifodmaready;
      else                RXRDYb = rxfifoempty;
    end else begin
      RBR    = RXBR;
      RXRDYb = ~rxdataready;
    end

  ///////////////////////////////////////////
  // transmit timing and control
  ///////////////////////////////////////////
  
  always_ff @(posedge PCLK, negedge PRESETn)
    if (~PRESETn) begin
      txoversampledcnt <= #1 0;
      txstate          <= #1 UART_IDLE;
      txbitssent       <= #1 0;
    end else if ((txstate == UART_IDLE) & txsrfull) begin // start transmitting
      txstate          <= #1 UART_ACTIVE;
      txoversampledcnt <= #1 1;
      txbitssent       <= #1 0;
    end else if (txbaudpulse & (txstate == UART_ACTIVE)) begin
      txoversampledcnt <= #1 txoversampledcnt + 1; 
      if (txnextbit) begin // transmit at end of phase
        txbitssent <= #1 txbitssent+1;
        if (txbitssent == txbitsexpected) txstate <= #1 UART_DONE;
      end
    end else if (txstate == UART_DONE) begin
      txstate <= #1 UART_IDLE;
    end

  assign txbitsexpected = 4'd1 + (4'd5 + {2'b00, LCR[1:0]}) + {3'b000, LCR[3]} + 4'd1 + {3'b000, LCR[2]} - 4'd1; // start bit + data bits + (parity bit) + stop bit(s) - 1
<<<<<<< HEAD
  assign txnextbit = txbaudpulse & (txoversampledcnt == 4'b0000);  // implies txstate = UART_ACTIVE
=======
  // *** explain; is this necessary?
  if (QEMU) assign txnextbit = txbaudpulse & (txoversampledcnt[1:0] == 2'b00);  // implies txstate = UART_ACTIVE
  else      assign txnextbit = txbaudpulse & (txoversampledcnt == 4'b0000);  // implies txstate = UART_ACTIVE
>>>>>>> 8dbbf920

  ///////////////////////////////////////////
  // transmit holding register, shift register, FIFO
  ///////////////////////////////////////////
  
  always_comb begin // compute value for parity and tx holding register
    nexttxdata = fifoenabled ? txfifo[txfifotail] : TXHR; // pick from FIFO or holding register
    case (LCR[1:0]) // compute parity from appropriate number of bits
      2'b00: txparity = ^nexttxdata[4:0] ^ ~evenparitysel; 
      2'b01: txparity = ^nexttxdata[5:0] ^ ~evenparitysel; 
      2'b10: txparity = ^nexttxdata[6:0] ^ ~evenparitysel; 
      2'b11: txparity = ^nexttxdata[7:0] ^ ~evenparitysel; 
    endcase
    case({LCR[3], LCR[1:0]}) // parity, data bits
      // load up start bit (0), 5-8 data bits, 0-1 parity bits, 2 stop bits (only one sometimes used), padding
      3'b000: txdata = {1'b0, nexttxdata[0], nexttxdata[1], nexttxdata[2], nexttxdata[3], nexttxdata[4], 6'b111111};                                                       // 5 data, no parity
      3'b001: txdata = {1'b0, nexttxdata[0], nexttxdata[1], nexttxdata[2], nexttxdata[3], nexttxdata[4], nexttxdata[5], 5'b11111};                                         // 6 data, no parity
      3'b010: txdata = {1'b0, nexttxdata[0], nexttxdata[1], nexttxdata[2], nexttxdata[3], nexttxdata[4], nexttxdata[5], nexttxdata[6], 4'b1111};                           // 7 data, no parity
      3'b011: txdata = {1'b0, nexttxdata[0], nexttxdata[1], nexttxdata[2], nexttxdata[3], nexttxdata[4], nexttxdata[5], nexttxdata[6], nexttxdata[7], 3'b111};             // 8 data, no parity
      3'b100: txdata = {1'b0, nexttxdata[0], nexttxdata[1], nexttxdata[2], nexttxdata[3], nexttxdata[4], txparity, 5'b11111};                                              // 5 data, parity
      3'b101: txdata = {1'b0, nexttxdata[0], nexttxdata[1], nexttxdata[2], nexttxdata[3], nexttxdata[4], nexttxdata[5], txparity, 4'b1111};                                // 6 data, parity
      3'b110: txdata = {1'b0, nexttxdata[0], nexttxdata[1], nexttxdata[2], nexttxdata[3], nexttxdata[4], nexttxdata[5], nexttxdata[6], txparity, 3'b111};                  // 7 data, parity
      3'b111: txdata = {1'b0, nexttxdata[0], nexttxdata[1], nexttxdata[2], nexttxdata[3], nexttxdata[4], nexttxdata[5], nexttxdata[6], nexttxdata[7], txparity, 2'b11};    // 8 data, parity
    endcase
  end
  
  // registers & FIFO
  always_ff @(posedge PCLK, negedge PRESETn)
    if (~PRESETn) begin
      txfifohead <= #1 0; txfifotail <= #1 0; txhrfull <= #1 0; txsrfull <= #1 0; TXHR <= #1 0; txsr <= #1 12'hfff;
    end else if (~MEMWb & (A == 3'b010) & Din[2]) begin
      txfifohead <= #1 0; txfifotail <= #1 0;
    end else begin
      if (~MEMWb & A == 3'b000 & ~DLAB) begin // writing transmit holding register or fifo
        if (fifoenabled) begin
          txfifo[txfifohead] <= #1 Din;
          txfifohead         <= #1 txfifohead + 1;          
        end else begin 
          TXHR     <= #1 Din;
          txhrfull <= #1 1;
        end
        $write("%c",Din); // for testbench
      end
      if (txstate == UART_IDLE) begin // move data into tx shift register if available
        if (fifoenabled) begin 
          if (~txfifoempty & ~txsrfull) begin
            txsr       <= #1 txdata;
            txfifotail <= #1 txfifotail+1;
            txsrfull   <= #1 1;
          end
        end else if (txhrfull) begin
          txsr     <= #1 txdata;
          txhrfull <= #1 0;
          txsrfull <= #1 1;
        end
      end else if (txstate == UART_DONE) txsrfull <= #1 0; // done transmitting shift register
      else if (txstate == UART_ACTIVE & txnextbit) txsr <= #1 {txsr[10:0], 1'b1}; // shift txhr
      if (!MEMWb & A == 3'b010) // writes to FIFO control register
        if (Din[2] | ~Din[0]) begin // tx FIFO reste or FIFO disable clears FIFO contents
          txfifohead <= #1 0; txfifotail <= #1 0;
        end
    end

  always_ff @(posedge PCLK, negedge PRESETn) begin
  // special condition to check if the fifo is empty or full.  Because the head
  // pointer indicates where the next write goes and not the location of the
  // current head, the head and tail pointer being equal imply two different
  // things.  First it could mean the fifo is empty and second it could mean
  // the fifo is full.  To differenciate we need to know which pointer moved
  // to cause them to be equal.  If the head pointer moved then it is full.
  // If the tail pointer moved then it is empty.  it resets to empty so
  // if reset with the tail pointer indicating the last update.
  if(~PRESETn) 
    HeadPointerLastMove <= 1'b0;
  else if(fifoenabled & ~MEMWb & A == 3'b000 & ~DLAB)
    HeadPointerLastMove <= 1'b1;
  else if(fifoenabled & ~txfifoempty & ~txsrfull & txstate == UART_IDLE)
    HeadPointerLastMove <= 1'b0;
  end

  assign txfifoempty   = (txfifohead == txfifotail) & ~HeadPointerLastMove;
  // verilator lint_off WIDTH
  assign txfifoentries = (txfifohead >= txfifotail) ? (txfifohead-txfifotail) : 
                         (txfifohead + 16 - txfifotail);
  // verilator lint_on WIDTH
<<<<<<< HEAD
  assign txfifofull = (txfifohead == txfifotail) & HeadPointerLastMove;
=======
  //assign txfifofull  = (txfifoentries == 4'b1111);
  assign txfifofull    = (txfifohead == txfifotail) & HeadPointerLastMove;
>>>>>>> 8dbbf920

  // transmit buffer ready bit
  always_ff @(posedge PCLK, negedge PRESETn) // track txrdy for DMA mode (FCR3 = FCR0 = 1)
    if (~PRESETn) txfifodmaready <= #1 0;
    else if (txfifoempty) txfifodmaready <= #1 1;
    else if (txfifofull)  txfifodmaready <= #1 0;

  always_comb
    if (fifoenabled & fifodmamodesel) TXRDYb = ~txfifodmaready;
    else TXRDYb  = ~THRE;

  // Transmitter pin 
  assign SOUTbit = txsr[11]; // transmit most significant bit
  assign SOUT    = loop ? 1 : (LCR[6] ? 0 : SOUTbit); // tied to 1 during loopback or 0 during break 

  ///////////////////////////////////////////
  // interrupts
  ///////////////////////////////////////////
  
  assign RXerr = |LSR[4:1]; // LS interrupt if any of the flags are true
  assign RXerrIP = RXerr & ~squashRXerrIP; // intr squashed upon reading LSR
  assign rxdataavailintr = fifoenabled ? rxfifotriggered : rxdataready; 
  assign THRE = fifoenabled ? txfifoempty : ~txhrfull;
  assign THRE_IP = THRE & ~squashTHRE_IP; // THRE_IP squashed upon reading IIR
  assign modemstatusintr = |MSR[3:0]; // set interrupt when modem pins change
  
  // IIR: interrupt priority (Table 5)
  // set intrID based on highest priority pending interrupt source; otherwise, no interrupt is pending
  always_comb begin
    intrpending = 1;
    if      (RXerrIP & IER[2])                     intrID = 3'b011;
    else if (rxdataavailintr & IER[0])             intrID = 3'b010;
    else if (rxfifotimeout & fifoenabled & IER[0]) intrID = 3'b110;
    else if (THRE_IP & IER[1])                     intrID = 3'b001;
    else if (modemstatusintr & IER[3])             intrID = 3'b000;
    else begin
      intrID = 3'b000;
      intrpending = 0;
    end
  end
  always @(posedge PCLK) INTR <= #1 intrpending; // prevent glitches on interrupt pin

  // Side effect of reading LSR is lowering overrun, parity, framing, break intr's
  assign setSquashRXerrIP = ~MEMRb & (A==3'b101);
  assign resetSquashRXerrIP = (rxstate == UART_DONE);
  assign squashRXerrIP = (prevSquashRXerrIP | setSquashRXerrIP) & ~resetSquashRXerrIP;
  flopr #(1) squashRXerrIPreg(PCLK, ~PRESETn, squashRXerrIP, prevSquashRXerrIP);
  // Side effect of reading IIR is lowering THRE_IP if most significant intr
  assign setSquashTHRE_IP = ~MEMRb & (A==3'b010) & (intrID==3'h1); // there's a 1-cycle delay on set squash so that THRE_IP doesn't change during the process of reading IIR (otherwise combinational loop)
  assign resetSquashTHRE_IP = ~THRE;
  assign squashTHRE_IP = prevSquashTHRE_IP & ~resetSquashTHRE_IP;
  flopr #(1) squashTHRE_IPreg(PCLK, ~PRESETn, squashTHRE_IP | setSquashTHRE_IP, prevSquashTHRE_IP);

  ///////////////////////////////////////////
  // modem control logic
  ///////////////////////////////////////////

  assign loop  = MCR[4]; 
  assign DTRb  = ~MCR[0] | loop; // disable modem signals in loopback mode
  assign RTSb  = ~MCR[1] | loop;
  assign OUT1b = ~MCR[2] | loop;
  assign OUT2b = ~MCR[3] | loop;

  assign DLAB = LCR[7];
  assign evenparitysel  = LCR[4];
  assign fifoenabled    = FCR[0];
  assign fifodmamodesel = FCR[3];
  always_comb
    case (FCR[7:6]) 
      2'b00: rxfifotriggerlevel = 1;
      2'b01: rxfifotriggerlevel = 4;
      2'b10: rxfifotriggerlevel = 8;
      2'b11: rxfifotriggerlevel = 14;
    endcase

endmodule

/* verilator lint_on UNOPTFLAT */<|MERGE_RESOLUTION|>--- conflicted
+++ resolved
@@ -211,12 +211,6 @@
   // the data, so the baud rate is 320x10^6 / (65 x 2^5 x 16) = 9615 Hz, which is
   // close enough to 9600 baud to stay synchronized over the duration of one character.
   ///////////////////////////////////////////
-<<<<<<< HEAD
-=======
-  // Ross Thompson: Found a bug.  If the baud rate dividers DLM, and DLL are reloaded
-  // the baudcount is not reset to  {DLM, DLL, UART_PRESCALE}
-  
->>>>>>> 8dbbf920
   always_ff @(posedge PCLK, negedge PRESETn) 
     if (~PRESETn) begin
       baudcount <= #1 1;
@@ -268,13 +262,7 @@
       else if (fifoenabled & ~rxfifoempty & rxbaudpulse & ~rxfifotimeout) rxtimeoutcnt <= #1 rxtimeoutcnt+1; // may not be right
     end
 
-<<<<<<< HEAD
   assign rxcentered = rxbaudpulse & (rxoversampledcnt == 4'b1000);     // implies rxstate = UART_ACTIVE      
-=======
-  // ***explain why
-  if(QEMU) assign rxcentered = rxbaudpulse & (rxoversampledcnt[1:0] == 2'b10);  // implies rxstate = UART_ACTIVE
-  else     assign rxcentered = rxbaudpulse & (rxoversampledcnt == 4'b1000);     // implies rxstate = UART_ACTIVE      
->>>>>>> 8dbbf920
  
   assign rxbitsexpected = 4'd1 + (4'd5 + {2'b00, LCR[1:0]}) + {3'b000, LCR[3]} + 4'd1; // start bit + data bits + (parity bit) + stop bit 
   
@@ -297,13 +285,8 @@
   assign rxdata = LCR[3] ? rxdata9[7:0] : rxdata9[8:1]; // discard parity bit
 
   // ERROR CONDITIONS
-<<<<<<< HEAD
-  assign rxparity = ^rxdata;
-  assign rxparityerr = (rxparity ^ rxparitybit ^ ~evenparitysel) & LCR[3]; // Check even/odd parity
-=======
   assign rxparity     = ^rxdata;
   assign rxparityerr  = (rxparity ^ rxparitybit ^ ~evenparitysel) & LCR[3]; // Check even/odd parity (*** check if LCR needs to be inverted)
->>>>>>> 8dbbf920
   assign rxoverrunerr = fifoenabled ? (rxfifoentries == 15) : rxdataready; // overrun if FIFO or receive buffer register full 
   assign rxframingerr = ~rxstopbit; // framing error if no stop bit
   assign rxbreak      = rxframingerr & (rxdata9 == 9'b0); // break when 0 for start + data + parity + stop time
@@ -409,13 +392,7 @@
     end
 
   assign txbitsexpected = 4'd1 + (4'd5 + {2'b00, LCR[1:0]}) + {3'b000, LCR[3]} + 4'd1 + {3'b000, LCR[2]} - 4'd1; // start bit + data bits + (parity bit) + stop bit(s) - 1
-<<<<<<< HEAD
   assign txnextbit = txbaudpulse & (txoversampledcnt == 4'b0000);  // implies txstate = UART_ACTIVE
-=======
-  // *** explain; is this necessary?
-  if (QEMU) assign txnextbit = txbaudpulse & (txoversampledcnt[1:0] == 2'b00);  // implies txstate = UART_ACTIVE
-  else      assign txnextbit = txbaudpulse & (txoversampledcnt == 4'b0000);  // implies txstate = UART_ACTIVE
->>>>>>> 8dbbf920
 
   ///////////////////////////////////////////
   // transmit holding register, shift register, FIFO
@@ -501,12 +478,7 @@
   assign txfifoentries = (txfifohead >= txfifotail) ? (txfifohead-txfifotail) : 
                          (txfifohead + 16 - txfifotail);
   // verilator lint_on WIDTH
-<<<<<<< HEAD
   assign txfifofull = (txfifohead == txfifotail) & HeadPointerLastMove;
-=======
-  //assign txfifofull  = (txfifoentries == 4'b1111);
-  assign txfifofull    = (txfifohead == txfifotail) & HeadPointerLastMove;
->>>>>>> 8dbbf920
 
   // transmit buffer ready bit
   always_ff @(posedge PCLK, negedge PRESETn) // track txrdy for DMA mode (FCR3 = FCR0 = 1)
