///////////////////////////////////////////
// uncore.sv
//
// Written: David_Harris@hmc.edu 9 January 2021
// Modified: Ben Bracker 6 Mar 2021 to better fit AMBA 3 AHB-Lite spec
//
// Purpose: System-on-Chip components outside the core
//          Memories, peripherals, external bus control
// 
// Documentation: RISC-V System on Chip Design Chapter 15 (and Figure 6.20)
//
// A component of the CORE-V-WALLY configurable RISC-V project.
// 
// Copyright (C) 2021-23 Harvey Mudd College & Oklahoma State University
//
// SPDX-License-Identifier: Apache-2.0 WITH SHL-2.1
//
// Licensed under the Solderpad Hardware License v 2.1 (the “License”); you may not use this file 
// except in compliance with the License, or, at your option, the Apache License version 2.0. You 
// may obtain a copy of the License at
//
// https://solderpad.org/licenses/SHL-2.1/
//
// Unless required by applicable law or agreed to in writing, any work distributed under the 
// License is distributed on an “AS IS” BASIS, WITHOUT WARRANTIES OR CONDITIONS OF ANY KIND, 
// either express or implied. See the License for the specific language governing permissions 
// and limitations under the License.
////////////////////////////////////////////////////////////////////////////////////////////////

<<<<<<< HEAD
module uncore import cvw::*;  #(parameter cvw_t P)(
  // AHB Bus Interface
  input  logic                 HCLK, HRESETn,
  input  logic                 TIMECLK,
  input  logic [P.PA_BITS-1:0] HADDR,
  input  logic [P.AHBW-1:0]    HWDATA,
  input  logic [P.XLEN/8-1:0]  HWSTRB,
  input  logic                 HWRITE,
  input  logic [2:0]           HSIZE,
  input  logic [2:0]           HBURST,
  input  logic [3:0]           HPROT,
  input  logic [1:0]           HTRANS,
  input  logic                 HMASTLOCK,
  input  logic [P.AHBW-1:0]    HRDATAEXT,
  input  logic                 HREADYEXT, HRESPEXT,
  output logic [P.AHBW-1:0]    HRDATA,
  output logic                 HREADY, HRESP,
  output logic                 HSELEXT,
  // peripheral pins          
  output logic                 MTimerInt, MSwInt,         // Timer and software interrupts from CLINT
  output logic                 MExtInt, SExtInt,          // External interrupts from PLIC
  output logic [63:0]          MTIME_CLINT,               // MTIME, from CLINT
  input  logic [31:0]          GPIOIN,                    // GPIO pin input value
  output logic [31:0]          GPIOOUT, GPIOEN,           // GPIO pin output value and enable
  input  logic                 UARTSin,                   // UART serial input
  output logic                 UARTSout,                  // UART serial output
  output logic                 SDCCmdOut,                 // SD Card command output
  output logic                 SDCCmdOE,                  // SD Card command output enable
  input  logic                 SDCCmdIn,                  // SD Card command input
  input  logic [3:0]           SDCDatIn,                  // SD Card data input
  output logic                 SDCCLK                     // SD Card clock
=======
`include "wally-config.vh"

// *** need idiom to map onto cache RAM with byte writes
// *** and use memread signal to reduce power when reads aren't needed
module uncore (
  // AHB Bus Interface
  input logic                HCLK, HRESETn,
  input logic                TIMECLK,
  input logic [`PA_BITS-1:0] HADDR,
  input logic [`AHBW-1:0]    HWDATA,
  input logic [`XLEN/8-1:0]  HWSTRB,
  input logic                HWRITE,
  input logic [2:0]          HSIZE,
  input logic [2:0]          HBURST,
  input logic [3:0]          HPROT,
  input logic [1:0]          HTRANS,
  input logic                HMASTLOCK,
  input logic [`AHBW-1:0]    HRDATAEXT,
  input logic                HREADYEXT, HRESPEXT,
  output logic [`AHBW-1:0]   HRDATA,
  output logic               HREADY, HRESP,
  output logic               HSELEXT,
  output logic               HSELEXTSDC,
  // peripheral pins
  output logic               MTimerInt, MSwInt, // Timer and software interrupts from CLINT
  output logic               MExtInt, SExtInt, // External interrupts from PLIC
  output logic [63:0]        MTIME_CLINT, // MTIME, from CLINT
  input logic [31:0]         GPIOPinsIn, // GPIO pin input value
  output logic [31:0]        GPIOPinsOut, GPIOPinsEn, // GPIO pin output value and enable
  input logic                UARTSin, // UART serial input
  output logic               UARTSout, // UART serial output
  input logic                SDCIntr                
  /*output logic             SDCCmdOut,                 // SD Card command output
  output logic             SDCCmdOE,                  // SD Card command output enable
  input  logic             SDCCmdIn,                  // SD Card command input
  input  logic [3:0]       SDCDatIn,                  // SD Card data input
  output logic             SDCCLK                     // SD Card clock*/
>>>>>>> 6a996cd8
);
  
  logic [P.XLEN-1:0]           HREADRam, HREADSDC;

<<<<<<< HEAD
  logic [10:0]                 HSELRegions;
  logic                        HSELDTIM, HSELIROM, HSELRam, HSELCLINT, HSELPLIC, HSELGPIO, HSELUART, HSELSDC;
  logic                        HSELDTIMD, HSELIROMD, HSELEXTD, HSELRamD, HSELCLINTD, HSELPLICD, HSELGPIOD, HSELUARTD, HSELSDCD;
  logic                        HRESPRam,  HRESPSDC;
  logic                        HREADYRam, HRESPSDCD;
  logic [P.XLEN-1:0]           HREADBootRom; 
  logic                        HSELBootRom, HSELBootRomD, HRESPBootRom, HREADYBootRom, HREADYSDC;
  logic                        HSELNoneD;
  logic                        UARTIntr,GPIOIntr;
  logic                        SDCIntM;
=======
  logic [11:0]     HSELRegions;
  logic            HSELDTIM, HSELIROM, HSELRam, HSELCLINT, HSELPLIC, HSELGPIO, HSELUART, HSELSDC;
  logic            HSELDTIMD, HSELIROMD, HSELEXTD, HSELRamD, HSELCLINTD, HSELPLICD, HSELGPIOD, HSELUARTD, HSELSDCD;
  logic            HRESPRam,  HRESPSDC;
  logic            HREADYRam, HRESPSDCD;

  logic [`XLEN-1:0] HREADBootRom; 
  logic             HSELBootRom, HSELBootRomD, HRESPBootRom, HREADYBootRom, HREADYSDC;
  logic             HSELNoneD;
  logic             UARTIntr,GPIOIntr;
  logic 	          SDCIntM;
>>>>>>> 6a996cd8
  
  logic                        PCLK, PRESETn, PWRITE, PENABLE;
  logic [3:0]                  PSEL, PREADY;
  logic [31:0]                 PADDR;
  logic [P.XLEN-1:0]           PWDATA;
  logic [P.XLEN/8-1:0]         PSTRB;
  logic [3:0][P.XLEN-1:0]      PRDATA;
  logic [P.XLEN-1:0]           HREADBRIDGE;
  logic                        HRESPBRIDGE, HREADYBRIDGE, HSELBRIDGE, HSELBRIDGED;

  (* mark_debug = "true" *) logic             HSELEXTSDCD;
  

  // Determine which region of physical memory (if any) is being accessed
  // Use a trimmed down portion of the PMA checker - only the address decoders
  // Set access types to all 1 as don't cares because the MMU has already done access checking
  adrdecs #(P) adrdecs(HADDR, 1'b1, 1'b1, 1'b1, HSIZE[1:0], HSELRegions);

  // unswizzle HSEL signals
  assign {HSELEXTSDC, HSELDTIM, HSELIROM, HSELEXT, HSELBootRom, HSELRam, HSELCLINT, HSELGPIO, HSELUART, HSELPLIC, HSELSDC} = HSELRegions[11:1];

  // AHB -> APB bridge
  ahbapbbridge #(P, 4) ahbapbbridge (
    .HCLK, .HRESETn, .HSEL({HSELUART, HSELPLIC, HSELCLINT, HSELGPIO}), .HADDR, .HWDATA, .HWSTRB, .HWRITE, .HTRANS, .HREADY, 
    .HRDATA(HREADBRIDGE), .HRESP(HRESPBRIDGE), .HREADYOUT(HREADYBRIDGE),
    .PCLK, .PRESETn, .PSEL, .PWRITE, .PENABLE, .PADDR, .PWDATA, .PSTRB, .PREADY, .PRDATA);
  assign HSELBRIDGE = HSELGPIO | HSELCLINT | HSELPLIC | HSELUART; // if any of the bridge signals are selected
                
  // on-chip RAM
  if (P.UNCORE_RAM_SUPPORTED) begin : ram
    ram_ahb #(.P(P), .BASE(P.UNCORE_RAM_BASE), .RANGE(P.UNCORE_RAM_RANGE)) ram (
      .HCLK, .HRESETn, .HSELRam, .HADDR, .HWRITE, .HREADY, 
      .HTRANS, .HWDATA, .HWSTRB, .HREADRam, .HRESPRam, .HREADYRam);
  end

 if (P.BOOTROM_SUPPORTED) begin : bootrom
    rom_ahb #(.P(P), .BASE(P.BOOTROM_BASE), .RANGE(P.BOOTROM_RANGE))
    bootrom(.HCLK, .HRESETn, .HSELRom(HSELBootRom), .HADDR, .HREADY, .HTRANS, 
      .HREADRom(HREADBootRom), .HRESPRom(HRESPBootRom), .HREADYRom(HREADYBootRom));
  end

  // memory-mapped I/O peripherals
  if (P.CLINT_SUPPORTED == 1) begin : clint
    clint_apb #(P) clint(.PCLK, .PRESETn, .PSEL(PSEL[1]), .PADDR(PADDR[15:0]), .PWDATA, .PSTRB, .PWRITE, .PENABLE, 
      .PRDATA(PRDATA[1]), .PREADY(PREADY[1]), .MTIME(MTIME_CLINT), .MTimerInt, .MSwInt);
  end else begin : clint
    assign MTIME_CLINT = 0;
    assign MTimerInt = 0; assign MSwInt = 0;
  end

<<<<<<< HEAD
  if (P.PLIC_SUPPORTED == 1) begin : plic
    plic_apb #(P) plic(.PCLK, .PRESETn, .PSEL(PSEL[2]), .PADDR(PADDR[27:0]), .PWDATA, .PSTRB, .PWRITE, .PENABLE, 
      .PRDATA(PRDATA[2]), .PREADY(PREADY[2]), .UARTIntr, .GPIOIntr, .MExtInt, .SExtInt);
=======
  if (`PLIC_SUPPORTED == 1) begin : plic
    plic_apb plic(.PCLK, .PRESETn, .PSEL(PSEL[2]), .PADDR(PADDR[27:0]), .PWDATA, .PSTRB, .PWRITE, .PENABLE, 
      .PRDATA(PRDATA[2]), .PREADY(PREADY[2]), .UARTIntr, .GPIOIntr, .SDCIntr, .MExtInt, .SExtInt);
>>>>>>> 6a996cd8
  end else begin : plic
    assign MExtInt = 0;
    assign SExtInt = 0;
  end

  if (P.GPIO_SUPPORTED == 1) begin : gpio
    gpio_apb #(P) gpio(
      .PCLK, .PRESETn, .PSEL(PSEL[0]), .PADDR(PADDR[7:0]), .PWDATA, .PSTRB, .PWRITE, .PENABLE, 
      .PRDATA(PRDATA[0]), .PREADY(PREADY[0]), 
      .iof0(), .iof1(), .GPIOIN, .GPIOOUT, .GPIOEN, .GPIOIntr);
  end else begin : gpio
    assign GPIOOUT = 0; assign GPIOEN = 0; assign GPIOIntr = 0;
  end
  if (P.UART_SUPPORTED == 1) begin : uart
    uart_apb #(P) uart(
      .PCLK, .PRESETn, .PSEL(PSEL[3]), .PADDR(PADDR[2:0]), .PWDATA, .PSTRB, .PWRITE, .PENABLE, 
      .PRDATA(PRDATA[3]), .PREADY(PREADY[3]), 
      .SIN(UARTSin), .DSRb(1'b1), .DCDb(1'b1), .CTSb(1'b0), .RIb(1'b1), // from E1A driver from RS232 interface
      .SOUT(UARTSout), .RTSb(), .DTRb(),                                // to E1A driver to RS232 interface
      .OUT1b(), .OUT2b(), .INTR(UARTIntr), .TXRDYb(), .RXRDYb());       // to CPU
  end else begin : uart
    assign UARTSout = 0; assign UARTIntr = 0; 
  end
<<<<<<< HEAD
  if (P.SDC_SUPPORTED == 1) begin : sdc
    SDC #(P) SDC(.HCLK, .HRESETn, .HSELSDC, .HADDR(HADDR[4:0]), .HWRITE, .HREADY, .HTRANS,
=======
  /*if (`SDC_SUPPORTED == 1) begin : sdc
    
    SDC SDC(.HCLK, .HRESETn, .HSELSDC, .HADDR(HADDR[4:0]), .HWRITE, .HREADY, .HTRANS,
>>>>>>> 6a996cd8
      .HWDATA, .HREADSDC, .HRESPSDC, .HREADYSDC,
      // sdc interface
      .SDCCmdOut, .SDCCmdIn, .SDCCmdOE, .SDCDatIn, .SDCCLK,
      // interrupt to PLIC
      .SDCIntM        
      );
  end else begin : sdc
    assign SDCCLK    = 0; 
    assign SDCCmdOut = 0;
    assign SDCCmdOE  = 0;
  end
  */

  // AHB Read Multiplexer
<<<<<<< HEAD
  assign HRDATA = ({P.XLEN{HSELRamD}} & HREADRam) |
                  ({P.XLEN{HSELEXTD}} & HRDATAEXT) |   
                  ({P.XLEN{HSELBRIDGED}} & HREADBRIDGE) |
                  ({P.XLEN{HSELBootRomD}} & HREADBootRom) |
                  ({P.XLEN{HSELSDCD}} & HREADSDC);

  assign HRESP = HSELRamD & HRESPRam |
                 HSELEXTD & HRESPEXT |
=======
  assign HRDATA = ({`XLEN{HSELRamD}} & HREADRam) |
		              ({`XLEN{HSELEXTD | HSELEXTSDCD}} & HRDATAEXT) |   
                  ({`XLEN{HSELBRIDGED}} & HREADBRIDGE) |
                  ({`XLEN{HSELBootRomD}} & HREADBootRom) |
                  ({`XLEN{HSELSDCD}} & HREADSDC);

  assign HRESP = HSELRamD & HRESPRam |
		             (HSELEXTD | HSELEXTSDCD) & HRESPEXT |
>>>>>>> 6a996cd8
                 HSELBRIDGE & HRESPBRIDGE |
                 HSELBootRomD & HRESPBootRom |
                 HSELSDC & HRESPSDC;     

  assign HREADY = HSELRamD & HREADYRam |
<<<<<<< HEAD
                  HSELEXTD & HREADYEXT |      
=======
		              (HSELEXTD | HSELEXTSDCD) & HREADYEXT |		  
>>>>>>> 6a996cd8
                  HSELBRIDGED & HREADYBRIDGE |
                  HSELBootRomD & HREADYBootRom |
                  HSELSDCD & HREADYSDC |      
                  HSELNoneD; // don't lock up the bus if no region is being accessed

  // Address Decoder Delay (figure 4-2 in spec)
  // The select for HREADY needs to be based on the address phase address.  If the device 
  // takes more than 1 cycle to repsond it needs to hold on to the old select until the
  // device is ready.  Hense this register must be selectively enabled by HREADY.
  // However on reset None must be seleted.
  flopenl #(12) hseldelayreg(HCLK, ~HRESETn, HREADY, HSELRegions[11:0], 11'b1, {HSELEXTSDCD, HSELDTIMD, HSELIROMD, HSELEXTD, HSELBootRomD, HSELRamD, HSELCLINTD, HSELGPIOD, HSELUARTD, HSELPLICD, HSELSDCD, HSELNoneD});
  flopenr #(1) hselbridgedelayreg(HCLK, ~HRESETn, HREADY, HSELBRIDGE, HSELBRIDGED);
endmodule<|MERGE_RESOLUTION|>--- conflicted
+++ resolved
@@ -27,7 +27,6 @@
 // and limitations under the License.
 ////////////////////////////////////////////////////////////////////////////////////////////////
 
-<<<<<<< HEAD
 module uncore import cvw::*;  #(parameter cvw_t P)(
   // AHB Bus Interface
   input  logic                 HCLK, HRESETn,
@@ -46,6 +45,7 @@
   output logic [P.AHBW-1:0]    HRDATA,
   output logic                 HREADY, HRESP,
   output logic                 HSELEXT,
+  output logic                 HSELEXTSDC,
   // peripheral pins          
   output logic                 MTimerInt, MSwInt,         // Timer and software interrupts from CLINT
   output logic                 MExtInt, SExtInt,          // External interrupts from PLIC
@@ -54,56 +54,12 @@
   output logic [31:0]          GPIOOUT, GPIOEN,           // GPIO pin output value and enable
   input  logic                 UARTSin,                   // UART serial input
   output logic                 UARTSout,                  // UART serial output
-  output logic                 SDCCmdOut,                 // SD Card command output
-  output logic                 SDCCmdOE,                  // SD Card command output enable
-  input  logic                 SDCCmdIn,                  // SD Card command input
-  input  logic [3:0]           SDCDatIn,                  // SD Card data input
-  output logic                 SDCCLK                     // SD Card clock
-=======
-`include "wally-config.vh"
-
-// *** need idiom to map onto cache RAM with byte writes
-// *** and use memread signal to reduce power when reads aren't needed
-module uncore (
-  // AHB Bus Interface
-  input logic                HCLK, HRESETn,
-  input logic                TIMECLK,
-  input logic [`PA_BITS-1:0] HADDR,
-  input logic [`AHBW-1:0]    HWDATA,
-  input logic [`XLEN/8-1:0]  HWSTRB,
-  input logic                HWRITE,
-  input logic [2:0]          HSIZE,
-  input logic [2:0]          HBURST,
-  input logic [3:0]          HPROT,
-  input logic [1:0]          HTRANS,
-  input logic                HMASTLOCK,
-  input logic [`AHBW-1:0]    HRDATAEXT,
-  input logic                HREADYEXT, HRESPEXT,
-  output logic [`AHBW-1:0]   HRDATA,
-  output logic               HREADY, HRESP,
-  output logic               HSELEXT,
-  output logic               HSELEXTSDC,
-  // peripheral pins
-  output logic               MTimerInt, MSwInt, // Timer and software interrupts from CLINT
-  output logic               MExtInt, SExtInt, // External interrupts from PLIC
-  output logic [63:0]        MTIME_CLINT, // MTIME, from CLINT
-  input logic [31:0]         GPIOPinsIn, // GPIO pin input value
-  output logic [31:0]        GPIOPinsOut, GPIOPinsEn, // GPIO pin output value and enable
-  input logic                UARTSin, // UART serial input
-  output logic               UARTSout, // UART serial output
-  input logic                SDCIntr                
-  /*output logic             SDCCmdOut,                 // SD Card command output
-  output logic             SDCCmdOE,                  // SD Card command output enable
-  input  logic             SDCCmdIn,                  // SD Card command input
-  input  logic [3:0]       SDCDatIn,                  // SD Card data input
-  output logic             SDCCLK                     // SD Card clock*/
->>>>>>> 6a996cd8
+  input  logic                 SDCIntr                
 );
   
   logic [P.XLEN-1:0]           HREADRam, HREADSDC;
 
-<<<<<<< HEAD
-  logic [10:0]                 HSELRegions;
+  logic [11:0]                 HSELRegions;
   logic                        HSELDTIM, HSELIROM, HSELRam, HSELCLINT, HSELPLIC, HSELGPIO, HSELUART, HSELSDC;
   logic                        HSELDTIMD, HSELIROMD, HSELEXTD, HSELRamD, HSELCLINTD, HSELPLICD, HSELGPIOD, HSELUARTD, HSELSDCD;
   logic                        HRESPRam,  HRESPSDC;
@@ -113,19 +69,6 @@
   logic                        HSELNoneD;
   logic                        UARTIntr,GPIOIntr;
   logic                        SDCIntM;
-=======
-  logic [11:0]     HSELRegions;
-  logic            HSELDTIM, HSELIROM, HSELRam, HSELCLINT, HSELPLIC, HSELGPIO, HSELUART, HSELSDC;
-  logic            HSELDTIMD, HSELIROMD, HSELEXTD, HSELRamD, HSELCLINTD, HSELPLICD, HSELGPIOD, HSELUARTD, HSELSDCD;
-  logic            HRESPRam,  HRESPSDC;
-  logic            HREADYRam, HRESPSDCD;
-
-  logic [`XLEN-1:0] HREADBootRom; 
-  logic             HSELBootRom, HSELBootRomD, HRESPBootRom, HREADYBootRom, HREADYSDC;
-  logic             HSELNoneD;
-  logic             UARTIntr,GPIOIntr;
-  logic 	          SDCIntM;
->>>>>>> 6a996cd8
   
   logic                        PCLK, PRESETn, PWRITE, PENABLE;
   logic [3:0]                  PSEL, PREADY;
@@ -176,15 +119,9 @@
     assign MTimerInt = 0; assign MSwInt = 0;
   end
 
-<<<<<<< HEAD
   if (P.PLIC_SUPPORTED == 1) begin : plic
     plic_apb #(P) plic(.PCLK, .PRESETn, .PSEL(PSEL[2]), .PADDR(PADDR[27:0]), .PWDATA, .PSTRB, .PWRITE, .PENABLE, 
-      .PRDATA(PRDATA[2]), .PREADY(PREADY[2]), .UARTIntr, .GPIOIntr, .MExtInt, .SExtInt);
-=======
-  if (`PLIC_SUPPORTED == 1) begin : plic
-    plic_apb plic(.PCLK, .PRESETn, .PSEL(PSEL[2]), .PADDR(PADDR[27:0]), .PWDATA, .PSTRB, .PWRITE, .PENABLE, 
       .PRDATA(PRDATA[2]), .PREADY(PREADY[2]), .UARTIntr, .GPIOIntr, .SDCIntr, .MExtInt, .SExtInt);
->>>>>>> 6a996cd8
   end else begin : plic
     assign MExtInt = 0;
     assign SExtInt = 0;
@@ -208,57 +145,22 @@
   end else begin : uart
     assign UARTSout = 0; assign UARTIntr = 0; 
   end
-<<<<<<< HEAD
-  if (P.SDC_SUPPORTED == 1) begin : sdc
-    SDC #(P) SDC(.HCLK, .HRESETn, .HSELSDC, .HADDR(HADDR[4:0]), .HWRITE, .HREADY, .HTRANS,
-=======
-  /*if (`SDC_SUPPORTED == 1) begin : sdc
-    
-    SDC SDC(.HCLK, .HRESETn, .HSELSDC, .HADDR(HADDR[4:0]), .HWRITE, .HREADY, .HTRANS,
->>>>>>> 6a996cd8
-      .HWDATA, .HREADSDC, .HRESPSDC, .HREADYSDC,
-      // sdc interface
-      .SDCCmdOut, .SDCCmdIn, .SDCCmdOE, .SDCDatIn, .SDCCLK,
-      // interrupt to PLIC
-      .SDCIntM        
-      );
-  end else begin : sdc
-    assign SDCCLK    = 0; 
-    assign SDCCmdOut = 0;
-    assign SDCCmdOE  = 0;
-  end
-  */
 
   // AHB Read Multiplexer
-<<<<<<< HEAD
   assign HRDATA = ({P.XLEN{HSELRamD}} & HREADRam) |
-                  ({P.XLEN{HSELEXTD}} & HRDATAEXT) |   
+                  ({P.XLEN{HSELEXTD | HSELEXTSDCD}} & HRDATAEXT) |   
                   ({P.XLEN{HSELBRIDGED}} & HREADBRIDGE) |
                   ({P.XLEN{HSELBootRomD}} & HREADBootRom) |
                   ({P.XLEN{HSELSDCD}} & HREADSDC);
 
   assign HRESP = HSELRamD & HRESPRam |
-                 HSELEXTD & HRESPEXT |
-=======
-  assign HRDATA = ({`XLEN{HSELRamD}} & HREADRam) |
-		              ({`XLEN{HSELEXTD | HSELEXTSDCD}} & HRDATAEXT) |   
-                  ({`XLEN{HSELBRIDGED}} & HREADBRIDGE) |
-                  ({`XLEN{HSELBootRomD}} & HREADBootRom) |
-                  ({`XLEN{HSELSDCD}} & HREADSDC);
-
-  assign HRESP = HSELRamD & HRESPRam |
-		             (HSELEXTD | HSELEXTSDCD) & HRESPEXT |
->>>>>>> 6a996cd8
+                 (HSELEXTD | HSELEXTSDCD) & HRESPEXT |
                  HSELBRIDGE & HRESPBRIDGE |
                  HSELBootRomD & HRESPBootRom |
                  HSELSDC & HRESPSDC;     
 
   assign HREADY = HSELRamD & HREADYRam |
-<<<<<<< HEAD
-                  HSELEXTD & HREADYEXT |      
-=======
-		              (HSELEXTD | HSELEXTSDCD) & HREADYEXT |		  
->>>>>>> 6a996cd8
+		          (HSELEXTD | HSELEXTSDCD) & HREADYEXT |		  
                   HSELBRIDGED & HREADYBRIDGE |
                   HSELBootRomD & HREADYBootRom |
                   HSELSDCD & HREADYSDC |      
@@ -269,6 +171,6 @@
   // takes more than 1 cycle to repsond it needs to hold on to the old select until the
   // device is ready.  Hense this register must be selectively enabled by HREADY.
   // However on reset None must be seleted.
-  flopenl #(12) hseldelayreg(HCLK, ~HRESETn, HREADY, HSELRegions[11:0], 11'b1, {HSELEXTSDCD, HSELDTIMD, HSELIROMD, HSELEXTD, HSELBootRomD, HSELRamD, HSELCLINTD, HSELGPIOD, HSELUARTD, HSELPLICD, HSELSDCD, HSELNoneD});
+  flopenl #(12) hseldelayreg(HCLK, ~HRESETn, HREADY, HSELRegions[11:0], 12'b1, {HSELEXTSDCD, HSELDTIMD, HSELIROMD, HSELEXTD, HSELBootRomD, HSELRamD, HSELCLINTD, HSELGPIOD, HSELUARTD, HSELPLICD, HSELSDCD, HSELNoneD});
   flopenr #(1) hselbridgedelayreg(HCLK, ~HRESETn, HREADY, HSELBRIDGE, HSELBRIDGED);
 endmodule