///////////////////////////////////////////
// plic_apb.sv
//
// Written: bbracker@hmc.edu 18 January 2021
// Modified: 
//
// Purpose: Platform-Level Interrupt Controller
//   Based on RISC-V spec (https://github.com/riscv/riscv-plic-spec/blob/master/riscv-plic.adoc)
//   With clarifications from ROA's existing implementation (https://roalogic.github.io/plic/docs/AHB-Lite_PLIC_Datasheet.pdf)
//   Supports only 1 target core and only a global threshold.
//   This PLIC implementation serves as both the PLIC Gateways and PLIC Core.
//   It assumes interrupt sources are level-triggered wires.
//
// Documentation: RISC-V System on Chip Design Chapter 15
//
// A component of the CORE-V-WALLY configurable RISC-V project.
// https://github.com/openhwgroup/cvw
// 
// Copyright (C) 2021-23 Harvey Mudd College & Oklahoma State University
//
// SPDX-License-Identifier: Apache-2.0 WITH SHL-2.1
//
// Licensed under the Solderpad Hardware License v 2.1 (the “License”); you may not use this file 
// except in compliance with the License, or, at your option, the Apache License version 2.0. You 
// may obtain a copy of the License at
//
// https://solderpad.org/licenses/SHL-2.1/
//
// Unless required by applicable law or agreed to in writing, any work distributed under the 
// License is distributed on an “AS IS” BASIS, WITHOUT WARRANTIES OR CONDITIONS OF ANY KIND, 
// either express or implied. See the License for the specific language governing permissions 
// and limitations under the License.
////////////////////////////////////////////////////////////////////////////////////////////////

// number of interrupt sources
// does not include source 0, which does not connect to anything according to spec
// up to 63 sources supported; in the future, allow up to 1023 sources

`define C 2
// number of conexts
// hardcoded to 2 contexts for now; later upgrade to arbitrary (up to 15872) contexts

module plic_apb import cvw::*;  #(parameter cvw_t P) (
  input  logic                PCLK, PRESETn,
  input  logic                PSEL,
  input  logic [27:0]         PADDR, 
  input  logic [P.XLEN-1:0]   PWDATA,
  input  logic [P.XLEN/8-1:0] PSTRB,
  input  logic                PWRITE,
  input  logic                PENABLE,
  output logic [P.XLEN-1:0]   PRDATA,
  output logic                PREADY,
  input  logic                UARTIntr,GPIOIntr, SPIIntr, SDCIntr,
  output logic                MExtInt, SExtInt
);

  logic                       memwrite, memread;
  logic [23:0]                entry;
  logic [31:0]                Din, Dout;

  // context-independent signals
  logic [P.PLIC_NUM_SRC:1]               requests;
  logic [P.PLIC_NUM_SRC:1][2:0]          intPriority;
  logic [P.PLIC_NUM_SRC:1]               intInProgress, intPending, nextIntPending;
  
  // context-dependent signals
  logic [`C-1:0][2:0]        intThreshold;
  logic [`C-1:0][P.PLIC_NUM_SRC:1]       intEn;
  logic [`C-1:0][5:0]        intClaim; // ID's are 6 bits if we stay within 63 sources
  logic [`C-1:0][7:1][P.PLIC_NUM_SRC:1]  irqMatrix;
  logic [`C-1:0][7:1]        priorities_with_irqs;
  logic [`C-1:0][7:1]        max_priority_with_irqs;
  logic [`C-1:0][P.PLIC_NUM_SRC:1]       irqs_at_max_priority;
  logic [`C-1:0][7:1]        threshMask;
  logic [P.PLIC_NUM_SRC-1:0] One;

  // hacks to handle gracefully PLIC_NUM_SRC being smaller than 32
  // Otherwise Questa and other simulators produce part-select out of bounds even 
  // though sources >=32 are never used

  localparam PLIC_SRC_TOP = (P.PLIC_NUM_SRC >= 32) ? P.PLIC_NUM_SRC : 1;
  localparam PLIC_SRC_BOT = (P.PLIC_NUM_SRC >= 32) ? 32 : 1;
  localparam PLIC_SRC_DINTOP = (P.PLIC_NUM_SRC >= 32) ? P.PLIC_NUM_SRC -32 : 0;
  localparam PLIC_SRC_EXT = (P.PLIC_NUM_SRC >= 32) ? 63-P.PLIC_NUM_SRC : 31;
 
  // =======
  // AHB I/O
  // =======

  assign memwrite = PWRITE & PENABLE & PSEL;  // only write in access phase
  assign memread  = ~PWRITE & PSEL;           // read at start of access phase.  PENABLE hasn't set up before this
  assign PREADY   = 1'b1;                     // PLIC never takes >1 cycle to respond
  assign entry    = {PADDR[23:2],2'b0};
  assign One[P.PLIC_NUM_SRC-1:1] = 0; assign One[0] = 1'b1; // Vivado does not like this as a single assignment.

  // account for subword read/write circuitry
  // -- Note PLIC registers are 32 bits no matter what; access them with LW SW.
  assign Din = PWDATA[31:0]; 
  if (P.XLEN == 64) assign PRDATA = {Dout, Dout}; 
  else              assign PRDATA = Dout;    

  // ==================
  // Register Interface
  // ==================
  localparam PLIC_NUM_SRC_MIN_32 = P.PLIC_NUM_SRC < 32 ? P.PLIC_NUM_SRC : 31;
    
  always_ff @(posedge PCLK) begin
    // resetting
    if (~PRESETn) begin
<<<<<<< HEAD
      intPriority   <= #1 0;
      intEn         <= #1 0;
      intThreshold  <= #1 0;
      intInProgress <= #1 0;
=======
      intPriority   <= '0;
      intEn         <= '0;
      intThreshold  <= '0;
      intInProgress <= '0;
>>>>>>> 8c67a769
    // writing
    end else begin
      if (memwrite)        
        casez(entry)
          24'h0000??: intPriority[entry[7:2]] <= Din[2:0];
          24'h002000: intEn[0][PLIC_NUM_SRC_MIN_32:1] <= Din[PLIC_NUM_SRC_MIN_32:1];
          24'h002080: intEn[1][PLIC_NUM_SRC_MIN_32:1] <= Din[PLIC_NUM_SRC_MIN_32:1];
          24'h002004: if (P.PLIC_NUM_SRC >= 32) intEn[0][PLIC_SRC_TOP:PLIC_SRC_BOT]         <= Din[PLIC_SRC_DINTOP:0];
          24'h002084: if (P.PLIC_NUM_SRC >= 32) intEn[1][PLIC_SRC_TOP:PLIC_SRC_BOT]         <= Din[PLIC_SRC_DINTOP:0];
          24'h200000: intThreshold[0]         <= Din[2:0];
          24'h200004: intInProgress           <= intInProgress & ~(One << (Din[5:0]-1)); // lower "InProgress" to signify completion 
          24'h201000: intThreshold[1]         <= Din[2:0];
          24'h201004: intInProgress           <= intInProgress & ~(One << (Din[5:0]-1)); // lower "InProgress" to signify completion 
        endcase
      // Read synchronously because a read can have side effect of changing intInProgress
      if (memread) begin
        casez(entry)
          24'h000000: Dout <= 32'b0;  // there is no intPriority[0]
          24'h0000??: Dout <= {29'b0,intPriority[entry[7:2]]};      
          24'h001000: Dout <= {{(31-PLIC_NUM_SRC_MIN_32){1'b0}},intPending[PLIC_NUM_SRC_MIN_32:1],1'b0};
          24'h002000: Dout <= {{(31-PLIC_NUM_SRC_MIN_32){1'b0}},intEn[0][PLIC_NUM_SRC_MIN_32:1],1'b0};
          24'h001004: if (P.PLIC_NUM_SRC >= 32) Dout <= {{(PLIC_SRC_EXT){1'b0}},intPending[PLIC_SRC_TOP:PLIC_SRC_BOT]};
          24'h002004: if (P.PLIC_NUM_SRC >= 32) Dout <= {{(PLIC_SRC_EXT){1'b0}},intEn[0][PLIC_SRC_TOP:PLIC_SRC_BOT]};
          24'h002080: Dout <= {{(31-PLIC_NUM_SRC_MIN_32){1'b0}},intEn[1][PLIC_NUM_SRC_MIN_32:1],1'b0};
          24'h002084: if (P.PLIC_NUM_SRC >= 32) Dout <= {{(PLIC_SRC_EXT){1'b0}},intEn[1][PLIC_SRC_TOP:PLIC_SRC_BOT]};
          24'h200000: Dout <= {29'b0,intThreshold[0]};
          24'h200004: begin
            Dout <= {26'b0,intClaim[0]};
            intInProgress <= intInProgress | (One << (intClaim[0]-1)); // claimed requests are currently in progress of being serviced until they are completed
          end
          24'h201000: Dout <= {29'b0,intThreshold[1]};
          24'h201004: begin
            Dout <= {26'b0,intClaim[1]};
            intInProgress <= intInProgress | (One << (intClaim[1]-1)); // claimed requests are currently in progress of being serviced until they are completed
          end
          default: Dout <= 32'h0; // invalid access
        endcase
      end else Dout <= 32'h0;
   end
  end

  // connect sources to requests
  always_comb begin
    requests = {P.PLIC_NUM_SRC{1'b0}};
    if(P.PLIC_GPIO_ID != 0) requests[P.PLIC_GPIO_ID] = GPIOIntr;
    if(P.PLIC_UART_ID != 0) requests[P.PLIC_UART_ID] = UARTIntr;
    if(P.PLIC_SPI_ID != 0) requests[P.PLIC_SPI_ID] = SPIIntr;
    if(P.PLIC_SDC_ID !=0)   requests[P.PLIC_SDC_ID]  = SDCIntr;
  end

  // pending interrupt request
  assign nextIntPending = (intPending | requests) & ~intInProgress; 
  flopr #(P.PLIC_NUM_SRC) intPendingFlop(PCLK,~PRESETn,nextIntPending,intPending);

  // context-dependent signals
  genvar ctx;
  for (ctx=0; ctx<`C; ctx++) begin
    // request matrix 
    //   priority level (rows) X source ID (columns)
    //
    //   irqMatrix[ctx][pri][src] is high if source <src>
    //   has priority level <pri> and has an "active" interrupt request
    //   ("active" meaning it is enabled in context <ctx> and is pending)
    genvar src, pri;
    for (pri=1; pri<=7; pri++) begin
      for (src=1; src<=P.PLIC_NUM_SRC; src++) begin
        assign irqMatrix[ctx][pri][src] = (intPriority[src]==pri) & intPending[src] & intEn[ctx][src];
      end
    end

    // which prority levels have one or more active requests?
    assign priorities_with_irqs[ctx][7:1] = {
      |irqMatrix[ctx][7],
      |irqMatrix[ctx][6],
      |irqMatrix[ctx][5],
      |irqMatrix[ctx][4],
      |irqMatrix[ctx][3],
      |irqMatrix[ctx][2],
      |irqMatrix[ctx][1]
    }; 

    // get the highest priority level that has active requests
    assign max_priority_with_irqs[ctx][7:1] = {
      priorities_with_irqs[ctx][7],
      priorities_with_irqs[ctx][6] & ~|priorities_with_irqs[ctx][7],
      priorities_with_irqs[ctx][5] & ~|priorities_with_irqs[ctx][7:6],
      priorities_with_irqs[ctx][4] & ~|priorities_with_irqs[ctx][7:5],
      priorities_with_irqs[ctx][3] & ~|priorities_with_irqs[ctx][7:4],
      priorities_with_irqs[ctx][2] & ~|priorities_with_irqs[ctx][7:3],
      priorities_with_irqs[ctx][1] & ~|priorities_with_irqs[ctx][7:2]
    };

    // of the sources at the highest priority level that has active requests,
    // which sources have active requests?
    assign irqs_at_max_priority[ctx][P.PLIC_NUM_SRC:1] =
      ({P.PLIC_NUM_SRC{max_priority_with_irqs[ctx][7]}} & irqMatrix[ctx][7]) |
      ({P.PLIC_NUM_SRC{max_priority_with_irqs[ctx][6]}} & irqMatrix[ctx][6]) |
      ({P.PLIC_NUM_SRC{max_priority_with_irqs[ctx][5]}} & irqMatrix[ctx][5]) |
      ({P.PLIC_NUM_SRC{max_priority_with_irqs[ctx][4]}} & irqMatrix[ctx][4]) |
      ({P.PLIC_NUM_SRC{max_priority_with_irqs[ctx][3]}} & irqMatrix[ctx][3]) |
      ({P.PLIC_NUM_SRC{max_priority_with_irqs[ctx][2]}} & irqMatrix[ctx][2]) |
      ({P.PLIC_NUM_SRC{max_priority_with_irqs[ctx][1]}} & irqMatrix[ctx][1]);

    // of the sources at the highest priority level that has active requests,
    // choose the source with the lowest source ID to be the most urgent
    // and set intClaim to the source ID of the most urgent active request
    integer k;
    always_comb begin
      intClaim[ctx] = 6'b0;
      for (k=P.PLIC_NUM_SRC; k>0; k--) begin
        if (irqs_at_max_priority[ctx][k]) intClaim[ctx] = k[5:0];
      end
    end
    
    // create threshold mask
    always_comb begin
      threshMask[ctx][7] = (intThreshold[ctx] != 7);
      threshMask[ctx][6] = (intThreshold[ctx] != 6) & threshMask[ctx][7];
      threshMask[ctx][5] = (intThreshold[ctx] != 5) & threshMask[ctx][6];
      threshMask[ctx][4] = (intThreshold[ctx] != 4) & threshMask[ctx][5];
      threshMask[ctx][3] = (intThreshold[ctx] != 3) & threshMask[ctx][4];
      threshMask[ctx][2] = (intThreshold[ctx] != 2) & threshMask[ctx][3];
      threshMask[ctx][1] = (intThreshold[ctx] != 1) & threshMask[ctx][2];
    end
  end
  // is the max priority > threshold?
  // would it be any better to first priority encode maxPriority into binary and then ">" with threshold?
  assign MExtInt = |(threshMask[0] & priorities_with_irqs[0]);
  assign SExtInt = |(threshMask[1] & priorities_with_irqs[1]);
endmodule<|MERGE_RESOLUTION|>--- conflicted
+++ resolved
@@ -107,17 +107,10 @@
   always_ff @(posedge PCLK) begin
     // resetting
     if (~PRESETn) begin
-<<<<<<< HEAD
-      intPriority   <= #1 0;
-      intEn         <= #1 0;
-      intThreshold  <= #1 0;
-      intInProgress <= #1 0;
-=======
-      intPriority   <= '0;
-      intEn         <= '0;
-      intThreshold  <= '0;
-      intInProgress <= '0;
->>>>>>> 8c67a769
+      intPriority   <= 0;
+      intEn         <= 0;
+      intThreshold  <= 0;
+      intInProgress <= 0;
     // writing
     end else begin
       if (memwrite)        
