--- conflicted
+++ resolved
@@ -208,11 +208,7 @@
   // pipeline the class
   flopenrc #(4) PredInstrClassRegD(clk, reset, FlushD, ~StallD, PredInstrClassF, PredInstrClassD);
   flopenrc #(1) WrongInstrClassRegE(clk, reset, FlushE, ~StallE, AnyWrongPredInstrClassD, AnyWrongPredInstrClassE);
-<<<<<<< HEAD
-
-=======
  
->>>>>>> e0d55937
   // Check the prediction
   // if it is a CFI then check if the next instruction address (PCD) matches the branch's target or fallthrough address.
   // if the class prediction is wrong a regular instruction may have been predicted as a taken branch
