
# Search Paths
set CURRENT_DIR  [exec pwd]
set search_path [list "./" ]

set tech $::env(TECH)

if { [info exists ::env(RISCV)] } {
  set timing_lib $::env(RISCV)/cad/lib
} else {
  set timing_lib ../addins   
}

if {$tech == "sky130"} {
    set s8lib $timing_lib/sky130_osu_sc_t12/12T_ms/lib
    lappend search_path $s8lib
} elseif {$tech == "sky90"} {
    set s9lib $timing_lib/sky90/sky90_sc/V1.7.4/lib
    lappend search_path $s9lib
} elseif {$tech == "tsmc28"} {
    set s10lib /proj/models/tsmc28/libraries/28nmtsmc/tcbn28hpcplusbwp30p140_190a/TSMCHOME/digital/Front_End/timing_power_noise/NLDM/tcbn28hpcplusbwp30p140_180a
    lappend search_path $s10lib
<<<<<<< HEAD
=======
} elseif {$tech == "tsmc28psyn"} {
    set TLU /home/jstine/TLU+
    set pdk /proj/models/tsmc28/libraries/28nmtsmc/tcbn28hpcplusbwp30p140_190a/
    set s10lib $pdk/TSMCHOME/digital/Front_End/timing_power_noise/NLDM/tcbn28hpcplusbwp30p140_180a
    lappend search_path $s10lib
    set TLUPLUS true
    set mw_logic1_net VDD
    set mw_logic0_net VSS
    set CAPTABLE $TLU/1p8m/
    set MW_REFERENCE_LIBRARY /home/jstine/MW
    set MW_TECH_FILE tcbn28hpcplusbwp30p140
    set MIN_TLU_FILE $CAPTABLE/crn28hpc+_1p08m+ut-alrdl_5x1z1u_rcbest.tluplus
    set MAX_TLU_FILE $CAPTABLE/crn28hpc+_1p08m+ut-alrdl_5x1z1u_rcworst.tluplus
    set PRS_MAP_FILE $MW_REFERENCE_LIBRARY/astro_layername.map
>>>>>>> e0d55937
}

# Synthetic libraries
set synthetic_library   [list dw_foundation.sldb]

# Set standard cell libraries
set target_library [list]

#lappend target_library scc9gena_tt_1.2v_25C.db
if {$tech == "sky130"} {
    lappend target_library $s8lib/sky130_osu_sc_12T_ms_TT_1P8_25C.ccs.db
} elseif {$tech == "sky90"} {
    lappend target_library $s9lib/scc9gena_tt_1.2v_25C.db
} elseif {$tech == "tsmc28"} {
    lappend target_library $s10lib/tcbn28hpcplusbwp30p140tt0p9v25c.db
}

# Set Link Library
set link_library "$target_library $synthetic_library"

# Set up DesignWare cache read and write directories to speed up compile.
set cache_write  ~
set cache_read   $cache_write

# Tell DC where to look for files
lappend search_path ./scripts
lappend search_path ./hdl
lappend search_path ./mapped
if {$tech == "tsmc28" || $tech == "tsmc28psyn"} {
    set memory /home/jstine/WallyMem/rv64gc/
    lappend target_library $memory/ts3n28hpcpa128x64m8m_130a/NLDM/ts3n28hpcpa128x64m8m_tt0p9v25c.db
    lappend target_library $memory/ts1n28hpcpsvtb64x128m4sw_180a/NLDM/ts1n28hpcpsvtb64x128m4sw_tt0p9v25c.db
    lappend target_library $memory/ts1n28hpcpsvtb64x44m4sw_180a/NLDM/ts1n28hpcpsvtb64x44m4sw_tt0p9v25c.db
    lappend target_library $memory/tsdn28hpcpa1024x68m4mw_130a/NLDM/tsdn28hpcpa1024x68m4mw_tt0p9v25c.db
    lappend target_library $memory/tsdn28hpcpa64x32m4mw_130a/NLDM/tsdn28hpcpa64x32m4mw_tt0p9v25c.db
}

# Set up User Information
set company "Oklahoma State University"
set user    "James E. Stine"

# Alias
alias ra report_area
alias rt report_timing
alias rc {report_constraint -all_violators}

alias sf set_flatten
alias ss set_structure
alias rco report_compile_options
alias cs compile -scan
alias csi compile -scan -incr -map high

alias h history
history keep 100
alias all_gone {remove_design -designs}
 
alias page_on {set sh_enable_page_mode true}
alias page_off {set sh_enable_page_mode false}

# specify directory for intermediate files from analyze
define_design_lib DEFAULT -path ./analyzed
 
# suppress Driving cell warning
suppress_message {UID-401}

########### Source Useful Tcl Procedures ###########

foreach _file [glob -nocomplain ./tcl_procs/*.tcl] {
  source $_file
}

############# Enable line editing in 2004.12 ###########

set sh_enable_line_editing true

############# Setup the view utility ###########

proc view {args} {
    redirect tmpfile1212 {uplevel $args}
    # Without redirect, exec echos the PID of the new process to the screen
    redirect /dev/null {exec ./tcl_procs/view.tk tmpfile1212 "$args" &}
}

alias vrt {view report_timing -nosplit}
alias vrtm {view report_timing -nosplit -delay min}
alias vman {view man}
<|MERGE_RESOLUTION|>--- conflicted
+++ resolved
@@ -20,8 +20,6 @@
 } elseif {$tech == "tsmc28"} {
     set s10lib /proj/models/tsmc28/libraries/28nmtsmc/tcbn28hpcplusbwp30p140_190a/TSMCHOME/digital/Front_End/timing_power_noise/NLDM/tcbn28hpcplusbwp30p140_180a
     lappend search_path $s10lib
-<<<<<<< HEAD
-=======
 } elseif {$tech == "tsmc28psyn"} {
     set TLU /home/jstine/TLU+
     set pdk /proj/models/tsmc28/libraries/28nmtsmc/tcbn28hpcplusbwp30p140_190a/
@@ -36,7 +34,6 @@
     set MIN_TLU_FILE $CAPTABLE/crn28hpc+_1p08m+ut-alrdl_5x1z1u_rcbest.tluplus
     set MAX_TLU_FILE $CAPTABLE/crn28hpc+_1p08m+ut-alrdl_5x1z1u_rcworst.tluplus
     set PRS_MAP_FILE $MW_REFERENCE_LIBRARY/astro_layername.map
->>>>>>> e0d55937
 }
 
 # Synthetic libraries
