#
# Synthesis Synopsys Flow
# james.stine@okstate.edu 27 Sep 2015
#

# start run clock
set t1 [clock seconds]

# Ignore unnecessary warnings:
# intraassignment delays for nonblocking assignments are ignored
suppress_message {VER-130} 
# statements in initial blocks are ignored
suppress_message {VER-281} 
suppress_message {VER-173} 

# Enable Multicore
set_host_options -max_cores $::env(MAXCORES)

# get outputDir and configDir from environment (Makefile)
set outputDir $::env(OUTPUTDIR)
<<<<<<< HEAD
set cfg $::env(CONFIGDIR)/$::env(CONFIG)_$::env(MOD)/wally-config.vh
set hdl_src "../src"
=======
set cfg $::env(CONFIGDIR)
set hdl_src "../pipelined/src"
>>>>>>> 18750e0f
set saifpower $::env(SAIFPOWER)
set maxopt $::env(MAXOPT)
set drive $::env(DRIVE)

eval file copy -force [glob ${cfg}/*.vh] {$outputDir/hdl/}
eval file copy -force [glob ${hdl_src}/*/*.sv] {$outputDir/hdl/}
eval file copy -force [glob ${hdl_src}/*/*/*.sv] {$outputDir/hdl/}

# Only for FMA class project; comment out when done
# eval file copy -force [glob ${hdl_src}/fma/fma16.v] {hdl/}

# Enables name mapping
if { $saifpower == 1 } {
    saif_map -start
}

# Verilog files
set my_verilog_files [glob $outputDir/hdl/*]

# Set toplevel
set my_toplevel $::env(DESIGN)

# Set number of significant digits
set report_default_significant_digits 6

# V(HDL) Unconnectoed Pins Output
set verilogout_show_unconnected_pins "true"
set vhdlout_show_unconnected_pins "true"

# Due to parameterized Verilog must use analyze/elaborate and not 
# read_verilog/vhdl (change to pull in Verilog and/or VHDL)
#
#set alib_library_analysis_path ./$outputDir
define_design_lib WORK -path ./$outputDir/WORK
analyze -f sverilog -lib WORK $my_verilog_files
elaborate $my_toplevel -lib WORK 

# Set the current_design 
current_design $my_toplevel
link

# Reset all constraints 
reset_design

# Power Dissipation Analysis
######### OPTIONAL !!!!!!!!!!!!!!!!
if { $saifpower == 1 } {
    read_saif -input power.saif -instance_name testbench/dut/core -auto_map_names -verbose
}

# Set reset false path
if {$drive != "INV"} {
    set_false_path -from [get_ports reset]
}
if {(($::env(DESIGN) == "ppa_mux2d_1") || ($::env(DESIGN) == "ppa_mux4d_1") || ($::env(DESIGN) == "ppa_mux8d_1"))} {
    set_false_path -from {s}
}

# Set Frequency in [MHz] or period in [ns]
set my_clock_pin clk
set my_uncertainty 0.0
set my_clk_freq_MHz $::env(FREQ)
set my_period [expr 1000.0 / $my_clk_freq_MHz]

# Create clock object 
set find_clock [ find port [list $my_clock_pin] ]
if {  $find_clock != [list] } {
    echo "Found clock!"
    set my_clk $my_clock_pin
    create_clock -period $my_period $my_clk
    set_clock_uncertainty $my_uncertainty [get_clocks $my_clk]
} else {
    echo "Did not find clock! Design is probably combinational!"
    set my_clk vclk
    create_clock -period $my_period -name $my_clk
}

# Optimize paths that are close to critical
set_critical_range [expr $my_period*0.05] $current_design

# Partitioning - flatten or hierarchically synthesize
if { $maxopt == 1 } {
    ungroup -all -simple_names -flatten 
}

# Set input pins except clock
set all_in_ex_clk [remove_from_collection [all_inputs] [get_ports $my_clk]]

# Specifies delays be propagated through the clock network
# This is getting optimized poorly in the current flow, causing a lot of clock skew 
# and unrealistic bad timing results.
# set_propagated_clock [get_clocks $my_clk]

# Setting constraints on input ports 
if {$tech == "sky130"} {
    set_driving_cell  -lib_cell sky130_osu_sc_12T_ms__dff_1 -pin Q $all_in_ex_clk
} elseif {$tech == "sky90"} {
    if {$drive == "INV"} {
	set_driving_cell -lib_cell scc9gena_inv_1 -pin Y $all_in_ex_clk
    } elseif {$drive == "FLOP"} {
	set_driving_cell  -lib_cell scc9gena_dfxbp_1 -pin Q $all_in_ex_clk
    }
} elseif {$tech == "tsmc28"} {
    if {$drive == "INV"} {
	set_driving_cell -lib_cell INVD1BWP30P140 -pin ZN $all_in_ex_clk
    } elseif {$drive == "FLOP"} {
    set_driving_cell -lib_cell DFQD1BWP30P140 -pin Q $all_in_ex_clk
    }
}

# Set input/output delay
if {$drive == "FLOP"} {
    set_input_delay 0.0 -max -clock $my_clk $all_in_ex_clk
    set_output_delay 0.0 -max -clock $my_clk [all_outputs]
} else {
    set_input_delay 0.0 -max -clock $my_clk $all_in_ex_clk
    set_output_delay 0.0 -max -clock $my_clk [all_outputs]
}

# Setting load constraint on output ports 
if {$tech == "sky130"} {
    set_load [expr [load_of sky130_osu_sc_12T_ms_TT_1P8_25C.ccs/sky130_osu_sc_12T_ms__dff_1/D] * 1] [all_outputs]
} elseif {$tech == "sky90"} {
    if {$drive == "INV"} {
	set_load [expr [load_of scc9gena_tt_1.2v_25C/scc9gena_inv_4/A] * 1] [all_outputs]
    } elseif {$drive == "FLOP"} {
        set_load [expr [load_of scc9gena_tt_1.2v_25C/scc9gena_dfxbp_1/D] * 1] [all_outputs]
    }
} elseif {$tech == "tsmc28"} {
    if {$drive == "INV"} {
	set_load [expr [load_of tcbn28hpcplusbwp30p140tt0p9v25c/INVD4BWP30P140/I] * 1] [all_outputs]
    } elseif {$drive == "FLOP"} {
        set_load [expr [load_of tcbn28hpcplusbwp30p140tt0p9v25c/DFQD1BWP30P140/D] * 1] [all_outputs]
    }
}

# Set the wire load model 
set_wire_load_mode "top"

# Set switching activities
# default activity factors are 1 for clocks, 0.1 for others
# static probability of 0.5 is used for leakage

# Attempt Area Recovery - if looking for minimal area
# set_max_area 2000

# Set fanout
set_max_fanout 6 $all_in_ex_clk

# Fix hold time violations (DH: this doesn't seem to be working right now)
#set_fix_hold [all_clocks]

# Deal with constants and buffers to isolate ports
set_fix_multiple_port_nets -all -buffer_constants

# setting up the group paths to find out the required timings
# group_path -name OUTPUTS -to [all_outputs]
# group_path -name INPUTS -from [all_inputs] 
# group_path -name COMBO -from [all_inputs] -to [all_outputs]

# Save Unmapped Design
# set filename [format "%s%s%s%s" $outputDir "/unmapped/" $my_toplevel ".ddc"]
# write_file -format ddc -hierarchy -o $filename

# Compile statements
if { $maxopt == 1 } {
    compile_ultra -retime
    optimize_registers
} else {
    compile_ultra -no_seq_output_inversion -no_boundary_optimization
}

# Eliminate need for assign statements (yuck!)
set verilogout_no_tri true
set verilogout_equation false

# setting to generate output files
set write_v    1        ;# generates structual netlist
set write_sdc  1	;# generates synopsys design constraint file for p&r
set write_ddc  1	;# compiler file in ddc format
set write_sdf  1	;# sdf file for backannotated timing sim
set write_pow  1 	;# genrates estimated power report
set write_rep  1	;# generates estimated area and timing report
set write_cst  1        ;# generate report of constraints
set write_hier 1        ;# generate hierarchy report

# Report Constraint Violators
set filename [format "%s%s%s%s" $outputDir "/reports/" $my_toplevel "_constraint_all_violators.rpt"]
redirect $filename {report_constraint -all_violators}

# Check design
redirect $outputDir/reports/check_design.rpt { check_design }

# Report Final Netlist (Hierarchical)
set filename [format "%s%s%s%s" $outputDir "/mapped/" $my_toplevel ".sv"]
write_file -f verilog -hierarchy -output $filename

set filename [format "%s%s%s%s" $outputDir "/mapped/" $my_toplevel ".sdc"]
write_sdc $filename

set filename [format "%s%s%s%s" $outputDir  "/mapped/" $my_toplevel ".ddc"]
write_file -format ddc -hierarchy -o $filename

set filename [format "%s%s%s%s" $outputDir "/mapped/" $my_toplevel ".sdf"]
write_sdf $filename

# QoR
set filename [format "%s%s%s%s"  $outputDir "/reports/" $my_toplevel "_qor.rep"]
redirect $filename { report_qor }

# Report Timing
set filename [format "%s%s%s%s" $outputDir "/reports/" $my_toplevel "_reportpath.rep"]
#redirect $filename { report_path_group }

set filename [format "%s%s%s%s" $outputDir "/reports/" $my_toplevel "_report_clock.rep"]
# redirect $filename { report_clock }

set filename [format "%s%s%s%s" $outputDir  "/reports/" $my_toplevel "_timing.rep"]
redirect $filename { report_timing -capacitance -transition_time -nets -nworst 1 }

set filename [format "%s%s%s%s" $outputDir  "/reports/" $my_toplevel "_mindelay.rep"]
redirect $filename { report_timing -capacitance -transition_time -nets -delay_type min -nworst 1 }

set filename [format "%s%s%s%s" $outputDir  "/reports/" $my_toplevel "_per_module_timing.rep"]
redirect -append $filename { echo "\n\n\n//// Critical paths through ifu ////\n\n\n" }
redirect -append $filename { report_timing -capacitance -transition_time -nets -through {ifu/*} -nworst 1 }
redirect -append $filename { echo "\n\n\n//// Critical paths through ieu ////\n\n\n" }
redirect -append $filename { report_timing -capacitance -transition_time -nets -through {ieu/*} -nworst 1 } 
redirect -append $filename { echo "\n\n\n//// Critical paths through lsu ////\n\n\n" }
redirect -append $filename { report_timing -capacitance -transition_time -nets -through {lsu/*} -nworst 1 } 
redirect -append $filename { echo "\n\n\n//// Critical paths through ebu (ahblite) ////\n\n\n" }
redirect -append $filename { report_timing -capacitance -transition_time -nets -through {ebu/*} -nworst 1 } 
redirect -append $filename { echo "\n\n\n//// Critical paths through mdu ////\n\n\n" }
redirect -append $filename { report_timing -capacitance -transition_time -nets -through {mdu/*} -nworst 1 } 
redirect -append $filename { echo "\n\n\n//// Critical paths through hzu ////\n\n\n" }
redirect -append $filename { report_timing -capacitance -transition_time -nets -through {hzu/*} -nworst 1 } 
redirect -append $filename { echo "\n\n\n//// Critical paths through priv ////\n\n\n" }
redirect -append $filename { report_timing -capacitance -transition_time -nets -through {priv/*} -nworst 1 } 
redirect -append $filename { echo "\n\n\n//// Critical paths through fpu ////\n\n\n" }
redirect -append $filename { report_timing -capacitance -transition_time -nets -through {fpu/*} -nworst 1 }

set filename [format "%s%s%s%s" $outputDir  "/reports/" $my_toplevel "_mdu_timing.rep"]
redirect -append $filename { echo "\n\n\n//// Critical paths through entire mdu ////\n\n\n" }
redirect -append $filename { report_timing -capacitance -transition_time -nets -through {mdu/*} -nworst 1 }
redirect -append $filename { echo "\n\n\n//// Critical paths through multiply unit ////\n\n\n" }
redirect -append $filename { report_timing -capacitance -transition_time -nets -through {mdu/genblk1.mul/*} -nworst 1 }
redirect -append $filename { echo "\n\n\n//// Critical paths through redundant multiplier ////\n\n\n" }
redirect -append $filename { report_timing -capacitance -transition_time -nets -through {mdu/genblk1.mul/bigmul/*} -nworst 1 }
redirect -append $filename { echo "\n\n\n//// Critical path through ProdM (mul output) ////\n\n\n" }
redirect -append $filename { report_timing -capacitance -transition_time -nets -through {mdu/genblk1.ProdM} -nworst 1 }
redirect -append $filename { echo "\n\n\n//// Critical path through PP0E (mul partial product) ////\n\n\n" }
redirect -append $filename { report_timing -capacitance -transition_time -nets -through {mdu/genblk1.mul/PP0E} -nworst 1 }
redirect -append $filename { echo "\n\n\n//// Critical paths through divide unit ////\n\n\n" }
redirect -append $filename { report_timing -capacitance -transition_time -nets -through {mdu/genblk1.div/*} -nworst 1 }
redirect -append $filename { echo "\n\n\n//// Critical path through QuotM (div output) ////\n\n\n" }
redirect -append $filename { report_timing -capacitance -transition_time -nets -through {mdu/genblk1.QuotM} -nworst 1 }
redirect -append $filename { echo "\n\n\n//// Critical path through RemM (div output) ////\n\n\n" }
redirect -append $filename { report_timing -capacitance -transition_time -nets -through {mdu/genblk1.RemM} -nworst 1 }
redirect -append $filename { echo "\n\n\n//// Critical path through div/WNextE ////\n\n\n" }
redirect -append $filename { report_timing -capacitance -transition_time -nets -through {mdu/genblk1.div/WNextE} -nworst 1 }
redirect -append $filename { echo "\n\n\n//// Critical path through div/XQNextE ////\n\n\n" }
redirect -append $filename { report_timing -capacitance -transition_time -nets -through {mdu/genblk1.div/XQNextE} -nworst 1 }
redirect -append $filename { echo "\n\n\n//// Critical path through div/DAbsBE ////\n\n\n" }
redirect -append $filename { report_timing -capacitance -transition_time -nets -through {mdu/genblk1.div/DAbsBE} -nworst 1 }

# set filename [format "%s%s%s%s" $outputDir  "/reports/" $my_toplevel "_fpu_timing.rep"]
# redirect $filename { echo "\n\n\n//// Critical paths through fma ////\n\n\n" }
# redirect -append $filename { report_timing -capacitance -transition_time -nets -through {fpu/fpu.fma/*} -nworst 1 }
# redirect -append $filename { echo "\n\n\n//// Critical paths through fpdiv ////\n\n\n" }
# redirect -append $filename { report_timing -capacitance -transition_time -nets -through {fpu/fpu.fdivsqrt/*} -nworst 1 }
# redirect -append $filename { echo "\n\n\n//// Critical paths through faddcvt ////\n\n\n" }
# redirect -append $filename { report_timing -capacitance -transition_time -nets -through {fpu/fpu.faddcvt/*} -nworst 1 }

set filename [format "%s%s%s%s" $outputDir  "/reports/" $my_toplevel "_ifu_timing.rep"]
redirect -append $filename { echo "\n\n\n//// Critical path through PCF ////\n\n\n" }
redirect -append $filename { report_timing -capacitance -transition_time -nets -through {ifu/PCF} -nworst 1 }
redirect -append $filename { echo "\n\n\n//// Critical path through PCNextF ////\n\n\n" }
redirect -append $filename { report_timing -capacitance -transition_time -nets -through {ifu/PCNextF} -nworst 1 }
redirect -append $filename { echo "\n\n\n//// Critical path through FinalInstrRawF ////\n\n\n" }
redirect -append $filename { report_timing -capacitance -transition_time -nets -through {ifu/FinalInstrRawF} -nworst 1 }
redirect -append $filename { echo "\n\n\n//// Critical path through InstrD ////\n\n\n" }
redirect -append $filename { report_timing -capacitance -transition_time -nets -through {ifu/decomp/InstrD} -nworst 1 }

set filename [format "%s%s%s%s" $outputDir  "/reports/" $my_toplevel "_stall_flush_timing.rep"]
redirect -append $filename { echo "\n\n\n//// Critical path through StallD ////\n\n\n" }
redirect -append $filename { report_timing -capacitance -transition_time -nets -through {ieu/StallD} -nworst 1 }
redirect -append $filename { echo "\n\n\n//// Critical path through StallE ////\n\n\n" }
redirect -append $filename { report_timing -capacitance -transition_time -nets -through {ieu/StallE} -nworst 1 }
redirect -append $filename { echo "\n\n\n//// Critical path through StallM ////\n\n\n" }
redirect -append $filename { report_timing -capacitance -transition_time -nets -through {ieu/StallM} -nworst 1 }
redirect -append $filename { echo "\n\n\n//// Critical path through StallW ////\n\n\n" }
redirect -append $filename { report_timing -capacitance -transition_time -nets -through {ieu/StallW} -nworst 1 }
redirect -append $filename { echo "\n\n\n//// Critical path through FlushD ////\n\n\n" }
redirect -append $filename { report_timing -capacitance -transition_time -nets -through {ieu/FlushD} -nworst 1 }
redirect -append $filename { echo "\n\n\n//// Critical path through FlushE ////\n\n\n" }
redirect -append $filename { report_timing -capacitance -transition_time -nets -through {ieu/FlushE} -nworst 1 }
redirect -append $filename { echo "\n\n\n//// Critical path through FlushM ////\n\n\n" }
redirect -append $filename { report_timing -capacitance -transition_time -nets -through {ieu/FlushM} -nworst 1 }
redirect -append $filename { echo "\n\n\n//// Critical path through FlushW ////\n\n\n" }
redirect -append $filename { report_timing -capacitance -transition_time -nets -through {ieu/FlushW} -nworst 1 }

set filename [format "%s%s%s%s" $outputDir  "/reports/" $my_toplevel "_ieu_timing.rep"]
redirect -append $filename { echo "\n\n\n//// Critical path through datapath/R1D ////\n\n\n" }
redirect -append $filename { report_timing -capacitance -transition_time -nets -through {ieu/dp/R1D} -nworst 1 }
redirect -append $filename { echo "\n\n\n//// Critical path through datapath/R2D ////\n\n\n" }
redirect -append $filename { report_timing -capacitance -transition_time -nets -through {ieu/dp/R2D} -nworst 1 }
redirect -append $filename { echo "\n\n\n//// Critical path through datapath/SrcAE ////\n\n\n" }
redirect -append $filename { report_timing -capacitance -transition_time -nets -through {ieu/dp/SrcAE} -nworst 1 }
redirect -append $filename { echo "\n\n\n//// Critical path through datapath/ALUResultE ////\n\n\n" }
redirect -append $filename { report_timing -capacitance -transition_time -nets -through {ieu/dp/ALUResultE} -nworst 1 }
redirect -append $filename { echo "\n\n\n//// Critical path through datapath/WriteDataW ////\n\n\n" }
redirect -append $filename { report_timing -capacitance -transition_time -nets -through {ieu/dp/WriteDataW} -nworst 1 }
redirect -append $filename { echo "\n\n\n//// Critical path through datapath/ReadDataM ////\n\n\n" }
redirect -append $filename { report_timing -capacitance -transition_time -nets -through {ieu/dp/ReadDataM} -nworst 1 }

set filename [format "%s%s%s%s" $outputDir  "/reports/" $my_toplevel "_fpu_timing.rep"]
redirect -append $filename { echo "\n\n\n//// Critical paths through fma ////\n\n\n" }
redirect -append $filename { report_timing -capacitance -transition_time -nets -through {fma/*} -nworst 1 }
redirect -append $filename { echo "\n\n\n//// Critical paths through fma1 ////\n\n\n" }
redirect -append $filename { report_timing -capacitance -transition_time -nets -through {fma/fma1/*} -nworst 1 }
redirect -append $filename { echo "\n\n\n//// Critical paths through fma2 ////\n\n\n" }
redirect -append $filename { report_timing -capacitance -transition_time -nets -through {postprocess/*} -nworst 1 }
redirect -append $filename { echo "\n\n\n//// Critical paths through fpdiv ////\n\n\n" }
redirect -append $filename { report_timing -capacitance -transition_time -nets -through {divsqrt/*} -nworst 1 }
redirect -append $filename { echo "\n\n\n//// Critical paths through fcvt ////\n\n\n" }
redirect -append $filename { report_timing -capacitance -transition_time -nets -through {fcvt/*} -nworst 1 }

set filename [format "%s%s%s%s" $outputDir  "/reports/" $my_toplevel "_mmu_timing.rep"]
redirect -append $filename { echo "\n\n\n//// Critical paths through immu/physicaladdress ////\n\n\n" }
redirect -append $filename { report_timing -capacitance -transition_time -nets -through {ifu/immu/PhysicalAddress} -nworst 1 }
redirect -append $filename { echo "\n\n\n//// Critical paths through dmmu/physicaladdress ////\n\n\n" }
redirect -append $filename { report_timing -capacitance -transition_time -nets -through {lsu/dmmu/PhysicalAddress} -nworst 1 }

set filename [format "%s%s%s%s" $outputDir  "/reports/" $my_toplevel "_priv_timing.rep"]
redirect -append $filename { echo "\n\n\n//// Critical paths through priv/TrapM ////\n\n\n" }
redirect -append $filename { report_timing -capacitance -transition_time -nets -through {priv/TrapM} -nworst 1 }
redirect -append $filename { echo "\n\n\n//// Critical paths through priv/CSRReadValM ////\n\n\n" }
redirect -append $filename { report_timing -capacitance -transition_time -nets -through {priv/csr/CSRReadValM} -nworst 1 }
redirect -append $filename { echo "\n\n\n//// Critical paths through priv/CSRReadValW ////\n\n\n" }
redirect -append $filename { report_timing -capacitance -transition_time -nets -through {priv/CSRReadValW} -nworst 1 }

set filename [format "%s%s%s%s" $outputDir  "/reports/" $my_toplevel "_min_timing.rep"]
redirect $filename { report_timing -delay min }

set filename [format "%s%s%s%s" $outputDir  "/reports/" $my_toplevel "_area.rep"]
redirect $filename { report_area -hierarchy -nosplit -physical -designware}

set filename [format "%s%s%s%s" $outputDir  "/reports/" $my_toplevel "_cell.rep"]
# redirect $filename { report_cell [get_cells -hier *] }

set filename [format "%s%s%s%s" $outputDir  "/reports/" $my_toplevel "_power.rep"]
redirect $filename { report_power -hierarchy -levels 1 }

set filename [format "%s%s%s%s" $outputDir  "/reports/" $my_toplevel "_constraint.rep"]
redirect $filename { report_constraint }

set filename [format "%s%s%s%s" $outputDir  "/reports/" $my_toplevel "_hier.rep"]
# redirect $filename { report_hierarchy }

# end run clock and echo run time in minutes
set t2 [clock seconds]
set t [expr $t2 - $t1]
echo [expr $t/60]

quit <|MERGE_RESOLUTION|>--- conflicted
+++ resolved
@@ -18,13 +18,8 @@
 
 # get outputDir and configDir from environment (Makefile)
 set outputDir $::env(OUTPUTDIR)
-<<<<<<< HEAD
-set cfg $::env(CONFIGDIR)/$::env(CONFIG)_$::env(MOD)/wally-config.vh
+set cfg $::env(CONFIGDIR)
 set hdl_src "../src"
-=======
-set cfg $::env(CONFIGDIR)
-set hdl_src "../pipelined/src"
->>>>>>> 18750e0f
 set saifpower $::env(SAIFPOWER)
 set maxopt $::env(MAXOPT)
 set drive $::env(DRIVE)
