///////////////////////////////////////////
// testbench.sv
//
// Written: David_Harris@hmc.edu 9 January 2021
// Modified: 
//
// Purpose: Wally Testbench and helper modules
//          Applies test programs from the riscv-arch-test and Imperas suites
// 
// A component of the Wally configurable RISC-V project.
// 
// Copyright (C) 2021 Harvey Mudd College & Oklahoma State University
//
// SPDX-License-Identifier: Apache-2.0 WITH SHL-2.1
//
// Licensed under the Solderpad Hardware License v 2.1 (the “License”); you may not use this file 
// except in compliance with the License, or, at your option, the Apache License version 2.0. You 
// may obtain a copy of the License at
//
// https://solderpad.org/licenses/SHL-2.1/
//
// Unless required by applicable law or agreed to in writing, any work distributed under the 
// License is distributed on an “AS IS” BASIS, WITHOUT WARRANTIES OR CONDITIONS OF ANY KIND, 
// either express or implied. See the License for the specific language governing permissions 
// and limitations under the License.
////////////////////////////////////////////////////////////////////////////////////////////////

`include "wally-config.vh"
`include "tests.vh"

`define PrintHPMCounters 1
`define BPRED_LOGGER 1

module testbench;
  parameter DEBUG=0;
  parameter TEST="none";
 
  logic        clk;
  logic        reset_ext, reset;

  parameter SIGNATURESIZE = 5000000;

  int test, i, errors, totalerrors;
  logic [31:0] sig32[0:SIGNATURESIZE];
  logic [`XLEN-1:0] signature[0:SIGNATURESIZE];
  logic [`XLEN-1:0] testadr, testadrNoBase;
  string InstrFName, InstrDName, InstrEName, InstrMName, InstrWName;
  logic [31:0] InstrW;

string tests[];
logic [3:0] dummy;

  logic [`AHBW-1:0] HRDATAEXT;
  logic             HREADYEXT, HRESPEXT;
  logic [`PA_BITS-1:0] HADDR;
  logic [`AHBW-1:0] HWDATA;
  logic [`XLEN/8-1:0] HWSTRB;
  logic             HWRITE;
  logic [2:0]       HSIZE;
  logic [2:0]       HBURST;
  logic [3:0]       HPROT;
  logic [1:0]       HTRANS;
  logic             HMASTLOCK;
  logic             HCLK, HRESETn;
  logic [`XLEN-1:0] PCW;

  string ProgramAddrMapFile, ProgramLabelMapFile;
  integer   	ProgramAddrLabelArray [string] = '{ "begin_signature" : 0, "tohost" : 0 };

  logic 	    DCacheFlushDone, DCacheFlushStart;
  logic riscofTest; 
  logic StartSample, EndSample;
    
  flopenr #(`XLEN) PCWReg(clk, reset, ~dut.core.ieu.dp.StallW, dut.core.ifu.PCM, PCW);
  flopenr  #(32)   InstrWReg(clk, reset, ~dut.core.ieu.dp.StallW,  dut.core.ifu.InstrM, InstrW);

  // check assertions for a legal configuration
  riscvassertions riscvassertions();

  // pick tests based on modes supported
  initial begin
    $display("TEST is %s", TEST);
    //tests = '{};
    if (`XLEN == 64) begin // RV64
      case (TEST)
        "arch64i":                        tests = arch64i;
        "arch64priv":                     tests = arch64priv;
        "arch64c":      if (`C_SUPPORTED) 
                          if (`ZICSR_SUPPORTED) tests = {arch64c, arch64cpriv};
                          else                  tests = {arch64c};
        "arch64m":      if (`M_SUPPORTED) tests = arch64m;
        "arch64f":      if (`F_SUPPORTED) tests = arch64f;
        "arch64d":      if (`D_SUPPORTED) tests = arch64d;  
        "arch64zi":     if (`ZIFENCEI_SUPPORTED) tests = arch64zi;
        "imperas64i":                     tests = imperas64i;
        "imperas64f":   if (`F_SUPPORTED) tests = imperas64f;
        "imperas64d":   if (`D_SUPPORTED) tests = imperas64d;
        "imperas64m":   if (`M_SUPPORTED) tests = imperas64m;
        "wally64a":     if (`A_SUPPORTED) tests = wally64a;
        "imperas64c":   if (`C_SUPPORTED) tests = imperas64c;
                        else              tests = imperas64iNOc;
        "custom":                         tests = custom;
        "wally64i":                       tests = wally64i; 
        "wally64priv":                    tests = wally64priv;
        "wally64periph":                  tests = wally64periph;
        "coremark":                       tests = coremark;
        "fpga":                           tests = fpga;
        "ahb" :                           tests = ahb;
<<<<<<< HEAD
        "coverage64gc" :                  tests = coverage64gc;
=======
        "arch64zba":     if (`ZBA_SUPPORTED) tests = arch64zba;
        "arch64zbb":     if (`ZBB_SUPPORTED) tests = arch64zbb;
        "arch64zbc":     if (`ZBC_SUPPORTED) tests = arch64zbc;
        "arch64zbs":     if (`ZBS_SUPPORTED) tests = arch64zbs;
>>>>>>> 2130c748
      endcase 
    end else begin // RV32
      case (TEST)
        "arch32i":                        tests = arch32i;
        "arch32priv":                     tests = arch32priv;
        "arch32c":      if (`C_SUPPORTED) 
                          if (`ZICSR_SUPPORTED) tests = {arch32c, arch32cpriv};
                          else                  tests = {arch32c};
        "arch32m":      if (`M_SUPPORTED) tests = arch32m;
        "arch32f":      if (`F_SUPPORTED) tests = arch32f;
        "arch32d":      if (`D_SUPPORTED) tests = arch32d;
        "arch32zi":     if (`ZIFENCEI_SUPPORTED) tests = arch32zi;
        "imperas32i":                     tests = imperas32i;
        "imperas32f":   if (`F_SUPPORTED) tests = imperas32f;
        "imperas32m":   if (`M_SUPPORTED) tests = imperas32m;
        "wally32a":     if (`A_SUPPORTED) tests = wally32a;
        "imperas32c":   if (`C_SUPPORTED) tests = imperas32c;
                        else              tests = imperas32iNOc;
        "wally32i":                       tests = wally32i; 
        "wally32e":                       tests = wally32e; 
        "wally32priv":                    tests = wally32priv;
        "wally32periph":                   tests = wally32periph;
        "embench":                        tests = embench;
        "coremark":                       tests = coremark;
        "arch32zba":     if (`ZBA_SUPPORTED) tests = arch32zba;
        "arch32zbb":     if (`ZBB_SUPPORTED) tests = arch32zbb;
        "arch32zbc":     if (`ZBC_SUPPORTED) tests = arch32zbc;
        "arch32zbs":     if (`ZBS_SUPPORTED) tests = arch32zbs;
      endcase
    end
    if (tests.size() == 0) begin
      $display("TEST %s not supported in this configuration", TEST);
      $stop;
    end
  end

  string signame, memfilename, pathname, objdumpfilename, adrstr, outputfile;
  integer outputFilePointer;

  logic [31:0] GPIOPinsIn, GPIOPinsOut, GPIOPinsEn;
  logic        UARTSin, UARTSout;

  logic        SDCCLK;
  logic        SDCCmdIn;
  logic        SDCCmdOut;
  logic        SDCCmdOE;
  logic [3:0]  SDCDatIn;
  tri1 [3:0]   SDCDat;
  tri1         SDCCmd;

  logic        HREADY;
  logic        HSELEXT;
  
  logic 	   InitializingMemories;
  integer 	   ResetCount, ResetThreshold;
  logic 	   InReset;

  // instantiate device to be tested
  assign GPIOPinsIn = 0;
  assign UARTSin = 1;

  if(`EXT_MEM_SUPPORTED) begin
    ram_ahb #(.BASE(`EXT_MEM_BASE), .RANGE(`EXT_MEM_RANGE)) 
    ram (.HCLK, .HRESETn, .HADDR, .HWRITE, .HTRANS, .HWDATA, .HSELRam(HSELEXT), 
         .HREADRam(HRDATAEXT), .HREADYRam(HREADYEXT), .HRESPRam(HRESPEXT), .HREADY,
         .HWSTRB);
  end else begin 
    assign HREADYEXT = 1;
    assign HRESPEXT = 0;
    assign HRDATAEXT = 0;
  end

  if(`FPGA) begin : sdcard
    sdModel sdcard
      (.sdClk(SDCCLK),
       .cmd(SDCCmd), 
       .dat(SDCDat));

    assign SDCCmd = SDCCmdOE ? SDCCmdOut : 1'bz;
    assign SDCCmdIn = SDCCmd;
    assign SDCDatIn = SDCDat;
  end else begin
    assign SDCCmd = '0;
    assign SDCDat = '0;
  end

  wallypipelinedsoc dut(.clk, .reset_ext, .reset, .HRDATAEXT,.HREADYEXT, .HRESPEXT,.HSELEXT,
                        .HCLK, .HRESETn, .HADDR, .HWDATA, .HWSTRB, .HWRITE, .HSIZE, .HBURST, .HPROT,
                        .HTRANS, .HMASTLOCK, .HREADY, .TIMECLK(1'b0), .GPIOPinsIn, .GPIOPinsOut, .GPIOPinsEn,
                        .UARTSin, .UARTSout, .SDCCmdIn, .SDCCmdOut, .SDCCmdOE, .SDCDatIn, .SDCCLK); 

  // Track names of instructions
  instrTrackerTB it(clk, reset, dut.core.ieu.dp.FlushE,
                dut.core.ifu.InstrRawF[31:0],
                dut.core.ifu.InstrD, dut.core.ifu.InstrE,
                dut.core.ifu.InstrM,  InstrW,
                InstrFName, InstrDName, InstrEName, InstrMName, InstrWName);

  // initialize tests
  localparam 	   MemStartAddr = 0;
  localparam 	   MemEndAddr = `UNCORE_RAM_RANGE>>1+(`XLEN/32);

  initial
    begin
      ResetCount = 0;
      ResetThreshold = 2;
      InReset = 1;
      test = 1;
      totalerrors = 0;
      testadr = 0;
      testadrNoBase = 0;
      // riscof tests have a different signature, tests[0] == "1" refers to RiscvArchTests and  tests[0] == "2" refers to WallyRiscvArchTests 
      riscofTest = tests[0] == "1" | tests[0] == "2"; 
      // fill memory with defined values to reduce Xs in simulation
      // Quick note the memory will need to be initialized.  The C library does not
      //  guarantee the  initialized reads.  For example a strcmp can read 6 byte
      //  strings, but uses a load double to read them in.  If the last 2 bytes are
      //  not initialized the compare results in an 'x' which propagates through 
      // the design.
      if (TEST == "coremark") 
        for (i=MemStartAddr; i<MemEndAddr; i = i+1) 
          dut.uncore.uncore.ram.ram.memory.RAM[i] = 64'h0; 

      // read test vectors into memory
      pathname = tvpaths[tests[0].atoi()];
      /* if (tests[0] == `IMPERASTEST)
       pathname = tvpaths[0];
       else pathname = tvpaths[1]; */
      if (riscofTest) memfilename = {pathname, tests[test], "/ref/ref.elf.memfile"};
      else memfilename = {pathname, tests[test], ".elf.memfile"};
      if (`FPGA) begin
        string romfilename, sdcfilename;
        romfilename = {"../tests/custom/fpga-test-sdc/bin/fpga-test-sdc.memfile"};
        sdcfilename = {"../testbench/sdc/ramdisk2.hex"};   
        $readmemh(romfilename, dut.uncore.uncore.bootrom.bootrom.memory.ROM);
        $readmemh(sdcfilename, sdcard.sdcard.FLASHmem);
        // force sdc timers
        force dut.uncore.uncore.sdc.SDC.LimitTimers = 1;
      end else begin
        if (`IROM_SUPPORTED) $readmemh(memfilename, dut.core.ifu.irom.irom.rom.ROM);
        else if (`BUS_SUPPORTED) $readmemh(memfilename, dut.uncore.uncore.ram.ram.memory.RAM);
        if (`DTIM_SUPPORTED) $readmemh(memfilename, dut.core.lsu.dtim.dtim.ram.RAM);
      end

      if (riscofTest) begin
        ProgramAddrMapFile = {pathname, tests[test], "/ref/ref.elf.objdump.addr"};
        ProgramLabelMapFile = {pathname, tests[test], "/ref/ref.elf.objdump.lab"};
      end else begin
        ProgramAddrMapFile = {pathname, tests[test], ".elf.objdump.addr"};
        ProgramLabelMapFile = {pathname, tests[test], ".elf.objdump.lab"};
      end
      // declare memory labels that interest us, the updateProgramAddrLabelArray task will find the addr of each label and fill the array
      // to expand, add more elements to this array and initialize them to zero (also initilaize them to zero at the start of the next test)
      if(!`FPGA) begin
        updateProgramAddrLabelArray(ProgramAddrMapFile, ProgramLabelMapFile, ProgramAddrLabelArray);
        $display("Read memfile %s", memfilename);
      end
    end

  // generate clock to sequence tests
  always
    begin
      clk = 1; # 5; clk = 0; # 5;
      // if ($time % 100000 == 0) $display("Time is %0t", $time);
    end
   
  // check results
  assign reset_ext = InReset;
  
  always @(negedge clk)
    begin    
      InitializingMemories = 0;
      if(InReset == 1) begin
        // once the test inidicates it's done we need to immediately hold reset for a number of cycles.
        if(ResetCount < ResetThreshold) ResetCount = ResetCount + 1;
        else begin // hit reset threshold so we remove reset.
          InReset = 0; 
          ResetCount = 0;
        end
      end else begin
		if (TEST == "coremark")
          if (dut.core.priv.priv.EcallFaultM) begin
			$display("Benchmark: coremark is done.");
			$stop;
          end
		// Termination condition (i.e. we finished running current test) 
		if (DCacheFlushDone) begin
          integer begin_signature_addr;
          InReset = 1;
          begin_signature_addr = ProgramAddrLabelArray["begin_signature"];
          if (!begin_signature_addr)
			$display("begin_signature addr not found in %s", ProgramLabelMapFile);
          testadr = ($unsigned(begin_signature_addr))/(`XLEN/8);
          testadrNoBase = (begin_signature_addr - `UNCORE_RAM_BASE)/(`XLEN/8);
          #600; // give time for instructions in pipeline to finish
          if (TEST == "embench") begin
            // Writes contents of begin_signature to .sim.output file
            // this contains instret and cycles for start and end of test run, used by embench python speed script to calculate embench speed score
            // also begin_signature contains the results of the self checking mechanism, which will be read by the python script for error checking
            $display("Embench Benchmark: %s is done.", tests[test]);
            if (riscofTest) outputfile = {pathname, tests[test], "/ref/ref.sim.output"};
            else outputfile = {pathname, tests[test], ".sim.output"};
            outputFilePointer = $fopen(outputfile);
            i = 0;
            while ($unsigned(i) < $unsigned(5'd5)) begin
                    $fdisplayh(outputFilePointer, DCacheFlushFSM.ShadowRAM[testadr+i]);
                    i = i + 1;
            end
            $fclose(outputFilePointer);
            $display("Embench Benchmark: created output file: %s", outputfile);
          end else if (TEST == "coverage64gc") begin
            $display("Coverage tests don't get checked");
          end else begin 
			// for tests with no self checking mechanism, read .signature.output file and compare to check for errors
			// clear signature to prevent contamination from previous tests
			for(i=0; i<SIGNATURESIZE; i=i+1) begin
              sig32[i] = 'bx;
			end
			if (riscofTest) signame = {pathname, tests[test], "/ref/Reference-sail_c_simulator.signature"};
			else signame = {pathname, tests[test], ".signature.output"};
			// read signature, reformat in 64 bits if necessary
			$readmemh(signame, sig32);
			i = 0;
			while (i < SIGNATURESIZE) begin
              if (`XLEN == 32) begin
				signature[i] = sig32[i];
				i = i+1;
              end else begin
				signature[i/2] = {sig32[i+1], sig32[i]};
				i = i + 2;
              end
              if (i >= 4 & sig32[i-4] === 'bx) begin
				if (i == 4) begin
                  i = SIGNATURESIZE+1; // flag empty file
                  $display("  Error: empty test file");
				end else i = SIGNATURESIZE; // skip over the rest of the x's for efficiency
              end
			end

			// Check errors
			errors = (i == SIGNATURESIZE+1); // error if file is empty
			i = 0;
			/* verilator lint_off INFINITELOOP */
			while (signature[i] !== 'bx) begin
              logic [`XLEN-1:0] sig;
              if (`DTIM_SUPPORTED) sig = dut.core.lsu.dtim.dtim.ram.RAM[testadrNoBase+i];
              else if (`UNCORE_RAM_SUPPORTED) sig = dut.uncore.uncore.ram.ram.memory.RAM[testadrNoBase+i];
              //$display("signature[%h] = %h sig = %h", i, signature[i], sig);
              if (signature[i] !== sig & (signature[i] !== DCacheFlushFSM.ShadowRAM[testadr+i])) begin  
				errors = errors+1;
				$display("  Error on test %s result %d: adr = %h sim (D$) %h sim (DTIM_SUPPORTED) = %h, signature = %h", 
						 tests[test], i, (testadr+i)*(`XLEN/8), DCacheFlushFSM.ShadowRAM[testadr+i], sig, signature[i]);
				$stop;//***debug
              end
              i = i + 1;
			end
			/* verilator lint_on INFINITELOOP */
			if (errors == 0) begin
              $display("%s succeeded.  Brilliant!!!", tests[test]);
			end
			else begin
              $display("%s failed with %d errors. :(", tests[test], errors);
              totalerrors = totalerrors+1;
			end
          end
          // move onto the next test, check to see if we're done
          test = test + 1;
          if (test == tests.size()) begin
			if (totalerrors == 0) $display("SUCCESS! All tests ran without failures.");
			else $display("FAIL: %d test programs had errors", totalerrors);
			$stop;
          end
          else begin
            InitializingMemories = 1;
            // If there are still additional tests to run, read in information for the next test
            //pathname = tvpaths[tests[0]];
            if (riscofTest) memfilename = {pathname, tests[test], "/ref/ref.elf.memfile"};
            else memfilename = {pathname, tests[test], ".elf.memfile"};
            //$readmemh(memfilename, dut.uncore.uncore.ram.ram.memory.RAM);
            if (`IROM_SUPPORTED)               $readmemh(memfilename, dut.core.ifu.irom.irom.rom.ROM);
            else if (`UNCORE_RAM_SUPPORTED) $readmemh(memfilename, dut.uncore.uncore.ram.ram.memory.RAM);
            if (`DTIM_SUPPORTED)               $readmemh(memfilename, dut.core.lsu.dtim.dtim.ram.RAM);

            if (riscofTest) begin
              ProgramAddrMapFile = {pathname, tests[test], "/ref/ref.elf.objdump.addr"};
              ProgramLabelMapFile = {pathname, tests[test], "/ref/ref.elf.objdump.lab"};
            end else begin
              ProgramAddrMapFile = {pathname, tests[test], ".elf.objdump.addr"};
              ProgramLabelMapFile = {pathname, tests[test], ".elf.objdump.lab"};
            end
            ProgramAddrLabelArray = '{ "begin_signature" : 0, "tohost" : 0 };
			if(!`FPGA) begin
              updateProgramAddrLabelArray(ProgramAddrMapFile, ProgramLabelMapFile, ProgramAddrLabelArray);
              $display("Read memfile %s", memfilename);
			end
          end
		end // if (DCacheFlushDone)
      end
    end // always @ (negedge clk)


  if(`PrintHPMCounters & `ZICOUNTERS_SUPPORTED) begin : HPMCSample
    integer HPMCindex;
	logic 	StartSampleFirst;
	logic 	StartSampleDelayed;
	logic 	EndSampleFirst, EndSampleDelayed;
	logic [`XLEN-1:0] InitialHPMCOUNTERH[`COUNTERS-1:0];

    string  HPMCnames[] = '{"Mcycle",
                            "------",
                            "InstRet",
                            "Br Count",
                            "Jump Not Return",
                            "Return",
                            "BP Wrong",
                            "BP Dir Wrong",
                            "BP Target Wrong",
                            "RAS Wrong",
                            "Instr Class Wrong",
							"Load Stall",
							"Store Stall",
                            "D Cache Access",
                            "D Cache Miss",
                            "D Cache Cycles",
                            "I Cache Access",
                            "I Cache Miss",
                            "I Cache Cycles",
                            "CSR Write",
                            "FenceI",
                            "SFenceVMA",
                            "Interrupt",
                            "Exception",
                            "Divide Cycles"
							};

	if(TEST == "embench") begin
	  // embench runs warmup then runs start_trigger
	  // embench end with stop_trigger.
	  assign StartSampleFirst = FunctionName.FunctionName.FunctionName == "start_trigger";
	  flopr #(1) StartSampleReg(clk, reset, StartSampleFirst, StartSampleDelayed);
	  assign StartSample = StartSampleFirst & ~ StartSampleDelayed;

	  assign EndSampleFirst = FunctionName.FunctionName.FunctionName == "stop_trigger";
	  flopr #(1) EndSampleReg(clk, reset, EndSampleFirst, EndSampleDelayed);
	  assign EndSample = EndSampleFirst & ~ EndSampleDelayed;

	end else if(TEST == "coremark") begin
	  // embench runs warmup then runs start_trigger
	  // embench end with stop_trigger.
	  assign StartSampleFirst = FunctionName.FunctionName.FunctionName == "start_time";
	  flopr #(1) StartSampleReg(clk, reset, StartSampleFirst, StartSampleDelayed);
	  assign StartSample = StartSampleFirst & ~ StartSampleDelayed;

	  assign EndSampleFirst = FunctionName.FunctionName.FunctionName == "stop_time";
	  flopr #(1) EndSampleReg(clk, reset, EndSampleFirst, EndSampleDelayed);
	  assign EndSample = EndSampleFirst & ~ EndSampleDelayed;

	end else begin
	  // default start condiction is reset
	  // default end condiction is end of test (DCacheFlushDone)
	  assign StartSampleFirst = InReset;
	  flopr #(1) StartSampleReg(clk, reset, StartSampleFirst, StartSampleDelayed);
	  assign StartSample = StartSampleFirst & ~ StartSampleDelayed;

	  assign EndSample = DCacheFlushStart & ~DCacheFlushDone;
	end
	
    always @(negedge clk) begin
	  if(StartSample) begin
		for(HPMCindex = 0; HPMCindex < 32; HPMCindex += 1) begin
		  InitialHPMCOUNTERH[HPMCindex] <= dut.core.priv.priv.csr.counters.counters.HPMCOUNTER_REGW[HPMCindex];
		end
	  end
      if(EndSample) begin
        for(HPMCindex = 0; HPMCindex < HPMCnames.size(); HPMCindex += 1) begin
          // unlikely to have more than 10M in any counter.
          $display("Cnt[%2d] = %7d %s", HPMCindex, dut.core.priv.priv.csr.counters.counters.HPMCOUNTER_REGW[HPMCindex] - InitialHPMCOUNTERH[HPMCindex], HPMCnames[HPMCindex]);
		end
	  end
	end
  end
  


  // track the current function or global label
  if (DEBUG == 1 | (`PrintHPMCounters & `ZICOUNTERS_SUPPORTED)) begin : FunctionName
    FunctionName FunctionName(.reset(reset),
			      .clk(clk),
			      .ProgramAddrMapFile(ProgramAddrMapFile),
			      .ProgramLabelMapFile(ProgramLabelMapFile));
  end

  // Termination condition
  // terminate on a specific ECALL after li x3,1 for old Imperas tests,  *** remove this when old imperas tests are removed
  // or sw	gp,-56(t0) for new Imperas tests
  // or sd gp, -56(t0) 
  // or on a jump to self infinite loop (6f) for RISC-V Arch tests
  logic ecf; // remove this once we don't rely on old Imperas tests with Ecalls
  if (`ZICSR_SUPPORTED) assign ecf = dut.core.priv.priv.EcallFaultM;
  else                  assign ecf = 0;
  assign DCacheFlushStart = ecf & 
			    (dut.core.ieu.dp.regf.rf[3] == 1 | 
			     (dut.core.ieu.dp.regf.we3 & 
			      dut.core.ieu.dp.regf.a3 == 3 & 
			      dut.core.ieu.dp.regf.wd3 == 1)) |
           ((dut.core.ifu.InstrM == 32'h6f | dut.core.ifu.InstrM == 32'hfc32a423 | dut.core.ifu.InstrM == 32'hfc32a823) & dut.core.ieu.c.InstrValidM ) |
           ((dut.core.lsu.IEUAdrM == ProgramAddrLabelArray["tohost"]) & InstrMName == "SW" ); 

  DCacheFlushFSM DCacheFlushFSM(.clk(clk),
    			.reset(reset),
	    		.start(DCacheFlushStart),
		    	.done(DCacheFlushDone));


  // initialize the branch predictor
  if (`BPRED_SUPPORTED == 1) begin
    integer adrindex;

	always @(*) begin
	  if(reset) begin
		for(adrindex = 0; adrindex < 2**`BTB_SIZE; adrindex++) begin
		  force dut.core.ifu.bpred.bpred.TargetPredictor.memory.mem[adrindex] = 0;
		end
		for(adrindex = 0; adrindex < 2**`BPRED_SIZE; adrindex++) begin
		  force dut.core.ifu.bpred.bpred.Predictor.DirPredictor.PHT.mem[adrindex] = 0;
		end
        #1;
		for(adrindex = 0; adrindex < 2**`BTB_SIZE; adrindex++) begin
		  release dut.core.ifu.bpred.bpred.TargetPredictor.memory.mem[adrindex];
		end 
		for(adrindex = 0; adrindex < 2**`BPRED_SIZE; adrindex++) begin
		  release dut.core.ifu.bpred.bpred.Predictor.DirPredictor.PHT.mem[adrindex];
		end
	  end
	end
  end

  
  if (`BPRED_SUPPORTED == 1) begin
    if (`BPRED_LOGGER) begin
      string direction;
      int    file;
	  logic  PCSrcM;
	  string LogFile;
	  logic  resetD, resetEdge;
	  flopenrc #(1) PCSrcMReg(clk, reset, dut.core.FlushM, ~dut.core.StallM, dut.core.ifu.bpred.bpred.Predictor.DirPredictor.PCSrcE, PCSrcM);
	  flop #(1) ResetDReg(clk, reset, resetD);
	  assign resetEdge = ~reset & resetD;
      initial begin
		LogFile = $psprintf("branch_%s%0d.log", `BPRED_TYPE, `BPRED_SIZE);
        file = $fopen(LogFile, "w");
	  end
      always @(posedge clk) begin
		if(resetEdge) $fwrite(file, "TRAIN\n");
		if(StartSample) $fwrite(file, "BEGIN %s\n", memfilename);
		if(dut.core.ifu.InstrClassM[0] & ~dut.core.StallW & ~dut.core.FlushW & dut.core.InstrValidM) begin
		  direction = PCSrcM ? "t" : "n";
		  $fwrite(file, "%h %s\n", dut.core.PCM, direction);
		end
		if(EndSample) $fwrite(file, "END %s\n", memfilename);
	  end
    end
  end

  // check for hange up.
  logic [`XLEN-1:0] OldPCW;
  integer 			WatchDogTimerCount;
  localparam WatchDogTimerThreshold = 1000000;
  logic 			WatchDogTimeOut;
  always_ff @(posedge clk) begin
	OldPCW <= PCW;
	if(OldPCW == PCW) WatchDogTimerCount = WatchDogTimerCount + 1'b1;
	else WatchDogTimerCount = '0;
  end

  always_comb begin
	WatchDogTimeOut = WatchDogTimerCount >= WatchDogTimerThreshold;
	if(WatchDogTimeOut) begin
	  $display("FAILURE: Watch Dog Time Out triggered. PCW stuck at %x for more than %d cycles", PCW, WatchDogTimerCount);
	  $stop;
	end
  end
  
endmodule

/* verilator lint_on STMTDLY */
/* verilator lint_on WIDTH */

module DCacheFlushFSM
  (input logic clk,
   input logic reset,
   input logic start,
   output logic done);

  genvar adr;

  logic [`XLEN-1:0] ShadowRAM[`UNCORE_RAM_BASE>>(1+`XLEN/32):(`UNCORE_RAM_RANGE+`UNCORE_RAM_BASE)>>1+(`XLEN/32)];
  
	if(`DCACHE_SUPPORTED) begin
	  localparam numlines = testbench.dut.core.lsu.bus.dcache.dcache.NUMLINES;
	  localparam numways = testbench.dut.core.lsu.bus.dcache.dcache.NUMWAYS;
	  localparam linebytelen = testbench.dut.core.lsu.bus.dcache.dcache.LINEBYTELEN;
	  localparam linelen = testbench.dut.core.lsu.bus.dcache.dcache.LINELEN;
	  localparam sramlen = testbench.dut.core.lsu.bus.dcache.dcache.CacheWays[0].SRAMLEN;            
	  localparam cachesramwords = testbench.dut.core.lsu.bus.dcache.dcache.CacheWays[0].NUMSRAM;
	  localparam numwords = sramlen/`XLEN;
    localparam lognumlines = $clog2(numlines);
	  localparam loglinebytelen = $clog2(linebytelen);
	  localparam lognumways = $clog2(numways);
	  localparam tagstart = lognumlines + loglinebytelen;



	  genvar 			 index, way, cacheWord;
	  logic [sramlen-1:0] CacheData [numways-1:0] [numlines-1:0] [cachesramwords-1:0];
    logic [sramlen-1:0] cacheline;
	  logic [`XLEN-1:0]  CacheTag [numways-1:0] [numlines-1:0] [cachesramwords-1:0];
	  logic 			 CacheValid  [numways-1:0] [numlines-1:0] [cachesramwords-1:0];
	  logic 			 CacheDirty  [numways-1:0] [numlines-1:0] [cachesramwords-1:0];
	  logic [`PA_BITS-1:0] CacheAdr [numways-1:0] [numlines-1:0] [cachesramwords-1:0];
    for(index = 0; index < numlines; index++) begin
		  for(way = 0; way < numways; way++) begin
		    for(cacheWord = 0; cacheWord < cachesramwords; cacheWord++) begin
			    copyShadow #(.tagstart(tagstart),
					.loglinebytelen(loglinebytelen), .sramlen(sramlen))
			    copyShadow(.clk,
          .start,
          .tag(testbench.dut.core.lsu.bus.dcache.dcache.CacheWays[way].CacheTagMem.RAM[index][`PA_BITS-1-tagstart:0]),
          .valid(testbench.dut.core.lsu.bus.dcache.dcache.CacheWays[way].ValidBits[index]),
          .dirty(testbench.dut.core.lsu.bus.dcache.dcache.CacheWays[way].DirtyBits[index]),
                           // these dirty bit selections would be needed if dirty is moved inside the tag array.
          //.dirty(testbench.dut.core.lsu.bus.dcache.dcache.CacheWays[way].dirty.DirtyMem.RAM[index]),
          //.dirty(testbench.dut.core.lsu.bus.dcache.dcache.CacheWays[way].CacheTagMem.RAM[index][`PA_BITS+tagstart]),
          .data(testbench.dut.core.lsu.bus.dcache.dcache.CacheWays[way].word[cacheWord].CacheDataMem.RAM[index]),
          .index(index),
          .cacheWord(cacheWord),
          .CacheData(CacheData[way][index][cacheWord]),
          .CacheAdr(CacheAdr[way][index][cacheWord]),
          .CacheTag(CacheTag[way][index][cacheWord]),
          .CacheValid(CacheValid[way][index][cacheWord]),
          .CacheDirty(CacheDirty[way][index][cacheWord]));
        end
      end
    end

    integer i, j, k, l;

    always @(posedge clk) begin
      if (start) begin #1
        #1
        for(i = 0; i < numlines; i++) begin
          for(j = 0; j < numways; j++) begin
            for(l = 0; l < cachesramwords; l++) begin
              if (CacheValid[j][i][l] & CacheDirty[j][i][l]) begin
                for(k = 0; k < numwords; k++) begin
                  //cacheline = CacheData[j][i][0];
                  // does not work with modelsim
                  // # ** Error: ../testbench/testbench.sv(483): Range must be bounded by constant expressions.
                  // see https://verificationacademy.com/forums/systemverilog/range-must-be-bounded-constant-expressions
                  //ShadowRAM[CacheAdr[j][i][k] >> $clog2(`XLEN/8)] = cacheline[`XLEN*(k+1)-1:`XLEN*k];
                  ShadowRAM[(CacheAdr[j][i][l] >> $clog2(`XLEN/8)) + k] = CacheData[j][i][l][`XLEN*k +: `XLEN];
                end
              end
            end
          end
        end
      end
    end  
  end
  flop #(1) doneReg(.clk, .d(start), .q(done));
endmodule

module copyShadow
  #(parameter tagstart, loglinebytelen, sramlen)
  (input logic clk,
   input logic 			     start,
   input logic [`PA_BITS-1:tagstart] tag,
   input logic 			     valid, dirty,
   input logic [sramlen-1:0] 	     data,
   input logic [32-1:0] 	     index,
   input logic [32-1:0] 	     cacheWord,
   output logic [sramlen-1:0] 	     CacheData,
   output logic [`PA_BITS-1:0] 	     CacheAdr,
   output logic [`XLEN-1:0] 	     CacheTag,
   output logic 		     CacheValid,
   output logic 		     CacheDirty);
  

  always_ff @(posedge clk) begin
    if(start) begin
      CacheTag = tag;
      CacheValid = valid;
      CacheDirty = dirty;
      CacheData = data;
      CacheAdr = (tag << tagstart) + (index << loglinebytelen) + (cacheWord << $clog2(sramlen/8));
    end
  end
  
endmodule

task automatic updateProgramAddrLabelArray;
  input string ProgramAddrMapFile, ProgramLabelMapFile;
  inout  integer ProgramAddrLabelArray [string];
  // Gets the memory location of begin_signature
  integer ProgramLabelMapFP, ProgramAddrMapFP;
  ProgramLabelMapFP = $fopen(ProgramLabelMapFile, "r");
  ProgramAddrMapFP = $fopen(ProgramAddrMapFile, "r");
  
  if (ProgramLabelMapFP & ProgramAddrMapFP) begin // check we found both files
    while (!$feof(ProgramLabelMapFP)) begin
      string label, adrstr;
      integer returncode;
      returncode = $fscanf(ProgramLabelMapFP, "%s\n", label);
      returncode = $fscanf(ProgramAddrMapFP, "%s\n", adrstr);
      if (ProgramAddrLabelArray.exists(label)) 
        ProgramAddrLabelArray[label] = adrstr.atohex();
    end
  end
  $fclose(ProgramLabelMapFP);
  $fclose(ProgramAddrMapFP);
endtask
<|MERGE_RESOLUTION|>--- conflicted
+++ resolved
@@ -106,14 +106,11 @@
         "coremark":                       tests = coremark;
         "fpga":                           tests = fpga;
         "ahb" :                           tests = ahb;
-<<<<<<< HEAD
         "coverage64gc" :                  tests = coverage64gc;
-=======
         "arch64zba":     if (`ZBA_SUPPORTED) tests = arch64zba;
         "arch64zbb":     if (`ZBB_SUPPORTED) tests = arch64zbb;
         "arch64zbc":     if (`ZBC_SUPPORTED) tests = arch64zbc;
         "arch64zbs":     if (`ZBS_SUPPORTED) tests = arch64zbs;
->>>>>>> 2130c748
       endcase 
     end else begin // RV32
       case (TEST)
